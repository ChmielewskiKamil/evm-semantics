# Settings
# --------

UNAME_S := $(shell uname -s)

DEPS_DIR      := deps
BUILD_DIR     := .build
NODE_DIR      := $(abspath node)
BUILD_LOCAL   := $(abspath $(BUILD_DIR)/local)
LOCAL_LIB     := $(BUILD_LOCAL)/lib
LOCAL_BIN     := $(BUILD_LOCAL)/bin
export NODE_DIR
export LOCAL_LIB

INSTALL_PREFIX  := /usr
INSTALL_BIN     ?= $(INSTALL_PREFIX)/bin
INSTALL_LIB     ?= $(INSTALL_PREFIX)/lib/kevm
INSTALL_INCLUDE ?= $(INSTALL_LIB)/include

KEVM_BIN     := $(BUILD_DIR)$(INSTALL_BIN)
KEVM_LIB     := $(BUILD_DIR)$(INSTALL_LIB)
KEVM_INCLUDE := $(KEVM_LIB)/include
KEVM_K_BIN   := $(KEVM_LIB)/kframework/bin
KEVM         := kevm
KEVM_LIB_ABS := $(abspath $(KEVM_LIB))
export KEVM_LIB_ABS

KEVM_VERSION     ?= 1.0.1
KEVM_RELEASE_TAG ?= v$(KEVM_VERSION)-$(shell git rev-parse --short HEAD)

K_SUBMODULE := $(DEPS_DIR)/k

LIBRARY_PATH       := $(LOCAL_LIB):$(KEVM_LIB_ABS)/libff/lib
C_INCLUDE_PATH     += :$(BUILD_LOCAL)/include
CPLUS_INCLUDE_PATH += :$(BUILD_LOCAL)/include
PATH               := $(abspath $(KEVM_BIN)):$(abspath $(KEVM_K_BIN)):$(LOCAL_BIN):$(PATH)

export LIBRARY_PATH
export C_INCLUDE_PATH
export CPLUS_INCLUDE_PATH
export PATH

PLUGIN_SUBMODULE := $(DEPS_DIR)/plugin
PLUGIN_SOURCE    := $(KEVM_INCLUDE)/kframework/blockchain-k-plugin/krypto.md
PLUGIN_FULL_PATH := $(abspath ${PLUGIN_SUBMODULE})
export PLUGIN_FULL_PATH


.PHONY: all clean distclean                                                                                                      \
        deps k-deps plugin-deps libsecp256k1 libff protobuf                                                                      \
        build build-haskell build-foundry build-llvm build-prove build-prove-haskell build-prove-java build-node build-kevm      \
        test test-all test-conformance test-rest-conformance test-all-conformance test-slow-conformance test-failing-conformance \
        test-vm test-rest-vm test-all-vm test-bchain test-rest-bchain test-all-bchain test-node                                  \
        test-prove test-failing-prove                                                                                            \
        test-prove-benchmarks test-prove-functional test-prove-opcodes test-prove-erc20 test-prove-bihu test-prove-examples      \
        test-prove-mcd test-klab-prove                                                                                           \
        test-parse test-failure test-foundry test-foundry-forge                                                                  \
        test-interactive test-interactive-help test-interactive-run test-interactive-prove test-interactive-search               \
        test-kevm-pyk foundry-forge-build foundry-forge-test foundry-clean                                                       \
        media media-pdf metropolis-theme                                                                                         \
        install uninstall                                                                                                        \
        venv venv-clean kevm-pyk
.SECONDARY:

all: build

clean: foundry-clean venv-clean
	rm -rf $(KEVM_BIN) $(KEVM_LIB)

distclean:
	rm -rf $(BUILD_DIR)
	git clean -dffx -- tests/

# Non-K Dependencies
# ------------------

libsecp256k1_out := $(LOCAL_LIB)/pkgconfig/libsecp256k1.pc
libff_out        := $(KEVM_LIB)/libff/lib/libff.a
libcryptopp_out  := $(KEVM_LIB)/cryptopp/lib/libcryptopp.a
protobuf_out     := $(LOCAL_LIB)/proto/proto/msg.pb.cc

libsecp256k1: $(libsecp256k1_out)
libff:        $(libff_out)
libcryptopp : $(libcryptopp_out)
protobuf:     $(protobuf_out)

$(libsecp256k1_out): $(PLUGIN_SUBMODULE)/deps/secp256k1/autogen.sh
	cd $(PLUGIN_SUBMODULE)/deps/secp256k1                                 \
	    && ./autogen.sh                                                   \
	    && ./configure --enable-module-recovery --prefix="$(BUILD_LOCAL)" \
	    && $(MAKE)                                                        \
	    && $(MAKE) install

LIBFF_CMAKE_FLAGS :=

ifeq ($(UNAME_S),Linux)
    LIBFF_CMAKE_FLAGS +=
else ifeq ($(UNAME_S),Darwin)
    LIBFF_CMAKE_FLAGS += -DWITH_PROCPS=OFF -DOPENSSL_ROOT_DIR=$(shell brew --prefix openssl)
else
    LIBFF_CMAKE_FLAGS += -DWITH_PROCPS=OFF
endif

ifneq ($(APPLE_SILICON),)
    LIBFF_CMAKE_FLAGS += -DCURVE=ALT_BN128 -DUSE_ASM=Off
endif

$(libff_out): $(PLUGIN_SUBMODULE)/deps/libff/CMakeLists.txt
	@mkdir -p $(PLUGIN_SUBMODULE)/deps/libff/build
	cd $(PLUGIN_SUBMODULE)/deps/libff/build                                                                     \
	    && cmake .. -DCMAKE_BUILD_TYPE=Release -DCMAKE_INSTALL_PREFIX=$(INSTALL_LIB)/libff $(LIBFF_CMAKE_FLAGS) \
	    && make -s -j4                                                                                          \
	    && make install DESTDIR=$(CURDIR)/$(BUILD_DIR)

$(protobuf_out): $(NODE_DIR)/proto/msg.proto
	@mkdir -p $(LOCAL_LIB)/proto
	protoc --cpp_out=$(LOCAL_LIB)/proto -I $(NODE_DIR) $(NODE_DIR)/proto/msg.proto

$(libcryptopp_out): $(PLUGIN_SUBMODULE)/deps/cryptopp/GNUmakefile
	cd $(PLUGIN_SUBMODULE)/deps/cryptopp                            \
            && $(MAKE) install DESTDIR=$(CURDIR)/$(BUILD_DIR) PREFIX=$(INSTALL_LIB)/cryptopp

# K Dependencies
# --------------

deps: k-deps

K_MVN_ARGS :=
ifneq ($(SKIP_LLVM),)
    K_MVN_ARGS += -Dllvm.backend.skip
endif
ifneq ($(SKIP_HASKELL),)
    K_MVN_ARGS += -Dhaskell.backend.skip
endif

ifneq ($(APPLE_SILICON),)
    K_MVN_ARGS += -Dstack.extra-opts='--compiler ghc-8.10.7 --system-ghc'
endif

ifneq ($(RELEASE),)
    K_BUILD_TYPE := FastBuild
else
    K_BUILD_TYPE := Debug
endif

k-deps:
	cd $(K_SUBMODULE)                                                                                                                                                                            \
	    && mvn --batch-mode package -DskipTests -Dllvm.backend.prefix=$(INSTALL_LIB)/kframework -Dllvm.backend.destdir=$(CURDIR)/$(BUILD_DIR) -Dproject.build.type=$(K_BUILD_TYPE) $(K_MVN_ARGS) \
	    && DESTDIR=$(CURDIR)/$(BUILD_DIR) PREFIX=$(INSTALL_LIB)/kframework package/package

plugin_k_include  := $(KEVM_INCLUDE)/kframework/plugin
plugin_include    := $(KEVM_LIB)/blockchain-k-plugin/include
plugin_k          := krypto.md
plugin_c          := plugin_util.cpp crypto.cpp blake2.cpp plugin_util.h blake2.h
plugin_includes   := $(patsubst %, $(plugin_k_include)/%, $(plugin_k))
plugin_c_includes := $(patsubst %, $(plugin_include)/c/%, $(plugin_c))

$(plugin_include)/c/%: $(PLUGIN_SUBMODULE)/plugin-c/%
	@mkdir -p $(dir $@)
	install $< $@

$(plugin_k_include)/%: $(PLUGIN_SUBMODULE)/plugin/%
	@mkdir -p $(dir $@)
	install $< $@

plugin-deps: $(plugin_includes) $(plugin_c_includes)

# Building
# --------

KEVM_PYK_DIR := ./kevm-pyk
VENV_DIR     := $(BUILD_DIR)/venv
PYK_ACTIVATE := . $(VENV_DIR)/bin/activate

KOMPILE := $(PYK_ACTIVATE) && $(KEVM) kompile --pyk

kevm_files := abi.md                      \
              asm.md                      \
              buf.md                      \
              data.md                     \
              driver.md                   \
              edsl.md                     \
              evm.md                      \
              evm-types.md                \
              evm-node.md                 \
              foundry.md                  \
              hashed-locations.md         \
              infinite-gas.md             \
              json-rpc.md                 \
              network.md                  \
              optimizations.md            \
              serialization.md            \
              state-utils.md              \
              word.md                     \
              lemmas/lemmas.k             \
              lemmas/int-simplification.k

kevm_includes := $(patsubst %, $(KEVM_INCLUDE)/kframework/%, $(kevm_files))

includes := $(kevm_includes) $(plugin_includes) $(plugin_c_includes)

$(KEVM_INCLUDE)/%: include/%
	@mkdir -p $(dir $@)
	install $< $@

$(KEVM_INCLUDE)/kframework/lemmas/%.k: tests/specs/%.k
	@mkdir -p $(dir $@)
	install $< $@

KOMPILE_OPTS = -I $(INSTALL_INCLUDE)/kframework

ifneq (,$(RELEASE))
    KOMPILE_OPTS += -O2
endif

# Haskell

haskell_dir            := haskell
haskell_main_module    := EDSL
haskell_syntax_module  := $(haskell_main_module)
haskell_main_file      := edsl.md
haskell_main_filename  := $(basename $(notdir $(haskell_main_file)))
haskell_kompiled_dir   := $(haskell_dir)
haskell_kompiled       := $(haskell_kompiled_dir)/definition.kore

ifeq ($(UNAME_S),Darwin)
$(KEVM_LIB)/$(haskell_kompiled): $(libsecp256k1_out)
endif

$(KEVM_LIB)/$(haskell_kompiled): $(kevm_includes) $(plugin_includes) $(KEVM_BIN)/kevm
	$(KOMPILE) --backend haskell                        \
	    $(KEVM_INCLUDE)/kframework/$(haskell_main_file) \
	    $(HASKELL_KOMPILE_OPTS)                         \
	    --main-module $(haskell_main_module)            \
	    --syntax-module $(haskell_syntax_module)        \
	    $(KOMPILE_OPTS) $(KEVM_OPTS)

# Standalone

llvm_dir           := llvm
llvm_main_module   := ETHEREUM-SIMULATION
llvm_syntax_module := $(llvm_main_module)
llvm_main_file     := driver.md
llvm_main_filename := $(basename $(notdir $(llvm_main_file)))
llvm_kompiled      := $(llvm_dir)/interpreter

ifeq ($(UNAME_S),Darwin)
$(KEVM_LIB)/$(llvm_kompiled): $(libcryptopp_out)
endif

$(KEVM_LIB)/$(llvm_kompiled): $(kevm_includes) $(plugin_includes) $(plugin_c_includes) $(libff_out) $(KEVM_BIN)/kevm
	$(KOMPILE) --backend llvm                        \
	    $(KEVM_INCLUDE)/kframework/$(llvm_main_file) \
	    --main-module $(llvm_main_module)            \
	    --syntax-module $(llvm_syntax_module)        \
	    $(KOMPILE_OPTS) $(KEVM_OPTS)

# Node

node_dir           := node
node_main_module   := EVM-NODE
node_syntax_module := $(node_main_module)
node_main_file     := evm-node.md
node_main_filename := $(basename $(notdir $(node_main_file)))
node_kore          := $(node_dir)/definition.kore
node_kompiled      := $(node_dir)/build/kevm-vm
export node_dir

$(KEVM_LIB)/$(node_kore): $(kevm_includes) $(plugin_includes) $(plugin_c_includes) $(libff_out) $(KEVM_BIN)/kevm
	$(KOMPILE) --backend node                        \
	    $(KEVM_INCLUDE)/kframework/$(node_main_file) \
	    --main-module $(node_main_module)            \
	    --syntax-module $(node_syntax_module)        \
	    $(KOMPILE_OPTS) $(KEVM_OPTS)

$(KEVM_LIB)/$(node_kompiled): $(KEVM_LIB)/$(node_kore) $(protobuf_out) $(libff_out)
	@mkdir -p $(dir $@)
	cd $(dir $@) && cmake $(CURDIR)/cmake/node -DCMAKE_INSTALL_PREFIX=$(INSTALL_LIB)/$(node_dir) && $(MAKE)

# Foundry

foundry_dir           := foundry
foundry_main_module   := FOUNDRY
foundry_syntax_module := $(foundry_main_module)
foundry_main_file     := foundry.md
foundry_main_filename := $(basename $(notdir $(foundry_main_file)))
foundry_kompiled_dir  := $(foundry_dir)
foundry_kompiled      := $(foundry_kompiled_dir)/definition.kore

ifeq ($(UNAME_S),Darwin)
$(KEVM_LIB)/$(foundry_kompiled): $(libsecp256k1_out)
endif

$(KEVM_LIB)/$(foundry_kompiled): $(kevm_includes) $(plugin_includes) $(lemma_includes) $(KEVM_BIN)/kevm
	$(KOMPILE) --backend foundry                        \
	    $(KEVM_INCLUDE)/kframework/$(foundry_main_file) \
	    --main-module $(foundry_main_module)            \
	    --syntax-module $(foundry_syntax_module)        \
	    $(HASKELL_KOMPILE_OPTS)                         \
	    $(KOMPILE_OPTS) $(KEVM_OPTS)

# Installing
# ----------

install_bins := kevm    \
                kevm-vm

install_libs := $(haskell_kompiled)                                        \
                $(llvm_kompiled)                                           \
                $(foundry_kompiled)                                        \
                $(patsubst %, include/kframework/lemmas/%, $(kevm_lemmas)) \
                kore-json.py                                               \
                kast-json.py                                               \
                release.md                                                 \
                version

$(KEVM_BIN)/%: bin/%
	@mkdir -p $(dir $@)
	install $< $@

$(KEVM_BIN)/kevm-vm: $(KEVM_LIB)/$(node_kompiled)
	@mkdir -p $(dir $@)
	install $< $@

$(KEVM_LIB)/%.py: scripts/%.py
	@mkdir -p $(dir $@)
	install $< $@

$(KEVM_LIB)/version:
	@mkdir -p $(dir $@)
	echo $(KEVM_RELEASE_TAG) > $@

$(KEVM_LIB)/release.md: INSTALL.md
	@mkdir -p $(dir $@)
	echo "KEVM Release $(KEVM_RELEASE_TAG)"  > $@
	echo                                    >> $@
	cat INSTALL.md                          >> $@

build: $(patsubst %, $(KEVM_BIN)/%, $(install_bins)) $(patsubst %, $(KEVM_LIB)/%, $(install_libs))

build-llvm:     $(KEVM_LIB)/$(llvm_kompiled)    $(KEVM_LIB)/kore-json.py
build-haskell:  $(KEVM_LIB)/$(haskell_kompiled) $(KEVM_LIB)/kore-json.py
build-node:     $(KEVM_LIB)/$(node_kompiled)
build-kevm:     $(KEVM_BIN)/kevm $(kevm_includes) $(plugin_includes)
build-foundry:  $(KEVM_LIB)/$(foundry_kompiled) $(KEVM_LIB)/kore-json.py

all_bin_sources := $(shell find $(KEVM_BIN) -type f | sed 's|^$(KEVM_BIN)/||')
all_lib_sources := $(shell find $(KEVM_LIB) -type f                                            \
                            -not -path "$(KEVM_LIB)/**/dt/*"                                   \
                            -not -path "$(KEVM_LIB)/kframework/share/kframework/pl-tutorial/*" \
                            -not -path "$(KEVM_LIB)/kframework/share/kframework/k-tutorial/*"  \
                        | sed 's|^$(KEVM_LIB)/||')

install: $(patsubst %, $(DESTDIR)$(INSTALL_BIN)/%, $(all_bin_sources)) \
         $(patsubst %, $(DESTDIR)$(INSTALL_LIB)/%, $(all_lib_sources))

$(DESTDIR)$(INSTALL_BIN)/%: $(KEVM_BIN)/%
	@mkdir -p $(dir $@)
	install $< $@

$(DESTDIR)$(INSTALL_LIB)/%: $(KEVM_LIB)/%
	@mkdir -p $(dir $@)
	install $< $@

uninstall:
	rm -rf $(DESTDIR)$(INSTALL_BIN)/kevm
	rm -rf $(DESTDIR)$(INSTALL_LIB)/kevm

# Tests
# -----

TEST_CONCRETE_BACKEND := llvm
TEST_SYMBOLIC_BACKEND := haskell

CHECK := git --no-pager diff --no-index --ignore-all-space -R

KEVM_MODE     := NORMAL
KEVM_SCHEDULE := LONDON
KEVM_CHAINID  := 1

KPROVE_MODULE  = VERIFICATION
KPROVE_FILE    = verification
KPROVE_EXT     = k

KEVM_OPTS    ?=
KPROVE_OPTS  ?=
KAST_OPTS    ?=
KRUN_OPTS    ?=
KSEARCH_OPTS ?=

KEEP_OUTPUTS := false

test-all: test-all-conformance test-prove test-interactive test-parse test-kevm-pyk
test: test-conformance test-prove test-interactive test-parse test-kevm-pyk

# Generic Test Harnesses

tests/ethereum-tests/LegacyTests/Constantinople/VMTests/%: KEVM_MODE     = VMTESTS
tests/ethereum-tests/LegacyTests/Constantinople/VMTests/%: KEVM_SCHEDULE = DEFAULT

tests/specs/benchmarks/functional-spec%:     KPROVE_FILE   =  functional-spec
tests/specs/benchmarks/functional-spec%:     KPROVE_MODULE =  FUNCTIONAL-SPEC-SYNTAX
tests/specs/bihu/functional-spec%:           KPROVE_FILE   =  functional-spec
tests/specs/bihu/functional-spec%:           KPROVE_MODULE =  FUNCTIONAL-SPEC-SYNTAX
tests/specs/erc20/functional-spec%:          KPROVE_MODULE =  FUNCTIONAL-SPEC-SYNTAX
tests/specs/examples/solidity-code-spec%:    KPROVE_EXT    =  md
tests/specs/examples/solidity-code-spec%:    KPROVE_FILE   =  solidity-code-spec
tests/specs/examples/erc20-spec%:            KPROVE_EXT    =  md
tests/specs/examples/erc20-spec%:            KPROVE_FILE   =  erc20-spec
tests/specs/examples/erc721-spec%:           KPROVE_EXT    =  md
tests/specs/examples/erc721-spec%:           KPROVE_FILE   =  erc721-spec
tests/specs/examples/storage-spec%:          KPROVE_EXT    =  md
tests/specs/examples/storage-spec%:          KPROVE_FILE   =  storage-spec
tests/specs/examples/sum-to-n-spec%:         KPROVE_FILE   =  sum-to-n-spec
tests/specs/functional/infinite-gas-spec%:   KPROVE_FILE   =  infinite-gas-spec
tests/specs/functional/lemmas-no-smt-spec%:  KPROVE_FILE   =  lemmas-no-smt-spec
tests/specs/functional/lemmas-no-smt-spec%:  KPROVE_OPTS   += --haskell-backend-command "kore-exec --smt=none"
tests/specs/functional/lemmas-spec%:         KPROVE_FILE   =  lemmas-spec
tests/specs/functional/merkle-spec%:         KPROVE_FILE   =  merkle-spec
tests/specs/functional/storageRoot-spec%:    KPROVE_FILE   =  storageRoot-spec
tests/specs/mcd/functional-spec%:            KPROVE_FILE   =  functional-spec
tests/specs/mcd/functional-spec%:            KPROVE_MODULE =  FUNCTIONAL-SPEC-SYNTAX
tests/specs/opcodes/evm-optimizations-spec%: KPROVE_EXT    =  md
tests/specs/opcodes/evm-optimizations-spec%: KPROVE_FILE   =  evm-optimizations-spec
tests/specs/opcodes/evm-optimizations-spec%: KPROVE_MODULE =  EVM-OPTIMIZATIONS-SPEC-LEMMAS

tests/%.run: tests/%
	$(KEVM) interpret $< $(KEVM_OPTS) $(KRUN_OPTS) --backend $(TEST_CONCRETE_BACKEND)                                  \
	    --mode $(KEVM_MODE) --schedule $(KEVM_SCHEDULE) --chainid $(KEVM_CHAINID)                                      \
	    > tests/$*.$(TEST_CONCRETE_BACKEND)-out                                                                        \
	    || $(CHECK) tests/$*.$(TEST_CONCRETE_BACKEND)-out tests/templates/output-success-$(TEST_CONCRETE_BACKEND).json
	$(KEEP_OUTPUTS) || rm -rf tests/$*.$(TEST_CONCRETE_BACKEND)-out

tests/%.run-interactive: tests/%
	$(KEVM) run $< $(KEVM_OPTS) $(KRUN_OPTS) --backend $(TEST_CONCRETE_BACKEND)                                        \
	    --mode $(KEVM_MODE) --schedule $(KEVM_SCHEDULE) --chainid $(KEVM_CHAINID)                                      \
	    > tests/$*.$(TEST_CONCRETE_BACKEND)-out                                                                        \
	    || $(CHECK) tests/$*.$(TEST_CONCRETE_BACKEND)-out tests/templates/output-success-$(TEST_CONCRETE_BACKEND).json
	$(KEEP_OUTPUTS) || rm -rf tests/$*.$(TEST_CONCRETE_BACKEND)-out

tests/%.run-expected: tests/% tests/%.expected
	$(KEVM) run $< $(KEVM_OPTS) $(KRUN_OPTS) --backend $(TEST_CONCRETE_BACKEND)    \
	    --mode $(KEVM_MODE) --schedule $(KEVM_SCHEDULE) --chainid $(KEVM_CHAINID)  \
	    > tests/$*.$(TEST_CONCRETE_BACKEND)-out                                    \
	    || $(CHECK) tests/$*.$(TEST_CONCRETE_BACKEND)-out tests/$*.expected
	$(KEEP_OUTPUTS) || rm -rf tests/$*.$(TEST_CONCRETE_BACKEND)-out

tests/%.parse: tests/% $(KEVM_LIB)/kast-json.py $(KEVM_LIB)/kore-json.py
	$(KEVM) kast $< kast $(KEVM_OPTS) $(KAST_OPTS) --backend $(TEST_CONCRETE_BACKEND) > $@-out
	$(CHECK) $@-out $@-expected
	$(KEEP_OUTPUTS) || rm -rf $@-out

tests/interactive/%.json.gst-to-kore.check: tests/ethereum-tests/GeneralStateTests/VMTests/%.json $(KEVM_BIN)/kevm
	$(PYK_ACTIVATE) && $(KEVM) kast $< kore $(KEVM_OPTS) $(KAST_OPTS) > tests/interactive/$*.gst-to-kore.out
	$(CHECK) tests/interactive/$*.gst-to-kore.out tests/interactive/$*.gst-to-kore.expected
	$(KEEP_OUTPUTS) || rm -rf tests/interactive/$*.gst-to-kore.out

# solc-to-k
# ---------

FOUNDRY_PAR := 4

venv-clean:
	rm -rf $(VENV_DIR)
	rm -rf $(KEVM_LIB)/kframework/lib/python3.8
	rm -rf $(KEVM_LIB)/kframework/local/lib/python3.10
	rm -rf $(K_SUBMODULE)/pyk/build

$(VENV_DIR)/pyvenv.cfg:
	   virtualenv -p python3 $(VENV_DIR) \
	&& $(PYK_ACTIVATE)                   \
	&& pip install --editable $(KEVM_PYK_DIR)

venv: $(VENV_DIR)/pyvenv.cfg
	@echo $(PYK_ACTIVATE)

kevm-pyk:
	$(MAKE) -C $(KEVM_PYK_DIR)

foundry-clean:
	rm -rf tests/foundry/cache
	rm -rf tests/foundry/out
	rm -f  tests/foundry/foundry.debug-log
	rm -f  tests/foundry/foundry.k
	rm -f  tests/foundry/foundry.rule-profile

tests/foundry/%: KEVM = $(PYK_ACTIVATE) && kevm

foundry_dir  := tests/foundry
foundry_out := $(foundry_dir)/out

test-foundry: KEVM_OPTS += --pyk --verbose --profile
test-foundry: KEVM = $(PYK_ACTIVATE) && kevm
test-foundry: tests/foundry/foundry.k.check tests/foundry/out/kompiled/foundry.k.prove

foundry-forge-build: $(foundry_out)

foundry-forge-test: foundry-forge-build
	cd $(foundry_dir) && forge test --ffi

$(foundry_out):
	rm -rf $@
	cd $(dir $@) && forge build

tests/foundry/foundry.k.check: tests/foundry/out/kompiled/foundry.k
	grep --invert-match '    rule  ( #binRuntime (' $< > $@.stripped
	$(CHECK) $@.stripped $@.expected

tests/foundry/out/kompiled/foundry.k: tests/foundry/out/kompiled/timestamp

tests/foundry/out/kompiled/foundry.k.prove: tests/foundry/out/kompiled/timestamp
<<<<<<< HEAD
	$(KEVM) foundry-prove tests/foundry/out                                                          \
	    -j$(FOUNDRY_PAR) --max-depth 20000 --no-simplify-init                                        \
	    $(KEVM_OPTS) $(KPROVE_OPTS) $(addprefix --exclude-test , $(shell cat tests/foundry/exclude))
=======
	$(KEVM) foundry-prove tests/foundry/out                              \
	    -j$(FOUNDRY_PAR) --no-simplify-init --max-depth 1000             \
	    $(KEVM_OPTS) $(KPROVE_OPTS)                                      \
	    $(addprefix --exclude-test , $(shell cat tests/foundry/exclude))
>>>>>>> 4b7f10d2

tests/foundry/out/kompiled/timestamp: $(foundry_out) $(KEVM_LIB)/$(foundry_kompiled) venv $(lemma_includes)
	$(KEVM) foundry-kompile $< $(KEVM_OPTS) --verbose

tests/specs/examples/%-bin-runtime.k: KEVM_OPTS += --pyk --verbose --profile
tests/specs/examples/%-bin-runtime.k: KEVM = $(PYK_ACTIVATE) && kevm

tests/specs/examples/erc20-spec/haskell/timestamp: tests/specs/examples/erc20-bin-runtime.k
tests/specs/examples/erc20-bin-runtime.k: tests/specs/examples/ERC20.sol $(KEVM_LIB)/$(haskell_kompiled) venv
	$(KEVM) solc-to-k $< ERC20 $(KEVM_OPTS) --verbose --definition $(KEVM_LIB)/$(haskell_kompiled_dir) --main-module ERC20-VERIFICATION > $@

tests/specs/examples/erc721-spec/haskell/timestamp: tests/specs/examples/erc721-bin-runtime.k
tests/specs/examples/erc721-bin-runtime.k: tests/specs/examples/ERC721.sol $(KEVM_LIB)/$(haskell_kompiled) venv
	$(KEVM) solc-to-k $< ERC721 $(KEVM_OPTS) --verbose --definition $(KEVM_LIB)/$(haskell_kompiled_dir) --main-module ERC721-VERIFICATION > $@

tests/specs/examples/storage-spec/haskell/timestamp: tests/specs/examples/storage-bin-runtime.k
tests/specs/examples/storage-bin-runtime.k: tests/specs/examples/Storage.sol $(KEVM_LIB)/$(haskell_kompiled) venv
	$(KEVM) solc-to-k $< Storage $(KEVM_OPTS) --verbose --definition $(KEVM_LIB)/$(haskell_kompiled_dir) --main-module STORAGE-VERIFICATION > $@

tests/specs/examples/empty-bin-runtime.k: tests/specs/examples/Empty.sol $(KEVM_LIB)/$(haskell_kompiled) venv
	$(KEVM) solc-to-k $< Empty $(KEVM_OPTS) --verbose --definition $(KEVM_LIB)/$(haskell_kompiled_dir) --main-module EMPTY-VERIFICATION > $@

.SECONDEXPANSION:
tests/specs/%.prove: tests/specs/% tests/specs/$$(firstword $$(subst /, ,$$*))/$$(KPROVE_FILE)/$(TEST_SYMBOLIC_BACKEND)/timestamp
	$(KEVM) prove $< $(KEVM_OPTS) --backend $(TEST_SYMBOLIC_BACKEND) $(KPROVE_OPTS)                   \
	    --definition tests/specs/$(firstword $(subst /, ,$*))/$(KPROVE_FILE)/$(TEST_SYMBOLIC_BACKEND)

tests/specs/%/timestamp: tests/specs/$$(firstword $$(subst /, ,$$*))/$$(KPROVE_FILE).$$(KPROVE_EXT) $(kevm_includes) $(plugin_includes) $(KEVM_BIN)/kevm
	$(KOMPILE) --backend $(word 3, $(subst /, , $*)) $<                                                  \
	    --definition tests/specs/$(firstword $(subst /, ,$*))/$(KPROVE_FILE)/$(word 3, $(subst /, , $*)) \
	    --main-module $(KPROVE_MODULE)                                                                   \
	    --syntax-module $(KPROVE_MODULE)                                                                 \
	    $(KOMPILE_OPTS) $(KEVM_OPTS)

tests/%.search: tests/%
	$(KEVM) search $< "<statusCode> EVMC_INVALID_INSTRUCTION </statusCode>" $(KEVM_OPTS) $(KSEARCH_OPTS) --backend $(TEST_SYMBOLIC_BACKEND) > $@-out
	$(CHECK) $@-out $@-expected
	$(KEEP_OUTPUTS) || rm -rf $@-out

# Smoke Tests

smoke_tests_run = tests/ethereum-tests/LegacyTests/Constantinople/VMTests/vmArithmeticTest/add0.json      \
                  tests/ethereum-tests/LegacyTests/Constantinople/VMTests/vmIOandFlowOperations/pop1.json \
                  tests/interactive/sumTo10.evm

smoke_tests_prove=tests/specs/erc20/ds/transfer-failure-1-a-spec.k

# Conformance Tests

tests/ethereum-tests/%.json: tests/ethereum-tests/make.timestamp

slow_conformance_tests    = $(shell cat tests/slow.$(TEST_CONCRETE_BACKEND))    # timeout after 20s
failing_conformance_tests = $(shell cat tests/failing.$(TEST_CONCRETE_BACKEND))

test-all-conformance: test-all-vm test-all-bchain
test-rest-conformance: test-rest-vm test-rest-bchain
test-slow-conformance: $(slow_conformance_tests:=.run)
test-failing-conformance: $(failing_conformance_tests:=.run)
test-conformance: test-vm test-bchain

all_vm_tests     = $(wildcard tests/ethereum-tests/LegacyTests/Constantinople/VMTests/*/*.json)
quick_vm_tests   = $(filter-out $(slow_conformance_tests), $(all_vm_tests))
passing_vm_tests = $(filter-out $(failing_conformance_tests), $(quick_vm_tests))
rest_vm_tests    = $(filter-out $(passing_vm_tests), $(all_vm_tests))

test-all-vm: $(all_vm_tests:=.run)
test-rest-vm: $(rest_vm_tests:=.run)
test-vm: $(passing_vm_tests:=.run)

all_bchain_tests     = $(wildcard tests/ethereum-tests/BlockchainTests/GeneralStateTests/*/*.json)                            \
                       $(wildcard tests/ethereum-tests/LegacyTests/Constantinople/BlockchainTests/GeneralStateTests/*/*.json)
quick_bchain_tests   = $(filter-out $(slow_conformance_tests), $(all_bchain_tests))
passing_bchain_tests = $(filter-out $(failing_conformance_tests), $(quick_bchain_tests))
rest_bchain_tests    = $(filter-out $(passing_bchain_tests), $(all_bchain_tests))

test-all-bchain: $(all_bchain_tests:=.run)
test-rest-bchain: $(rest_bchain_tests:=.run)
test-bchain: $(passing_bchain_tests:=.run)

# Proof Tests

prove_specs_dir          := tests/specs
prove_failing_tests      := $(shell cat tests/failing-symbolic.$(TEST_SYMBOLIC_BACKEND))
prove_slow_tests         := $(shell cat tests/slow.$(TEST_SYMBOLIC_BACKEND))
prove_skip_tests         := $(prove_failing_tests) $(prove_slow_tests)
prove_benchmarks_tests   := $(filter-out $(prove_skip_tests), $(wildcard $(prove_specs_dir)/benchmarks/*-spec.k))
prove_functional_tests   := $(filter-out $(prove_skip_tests), $(wildcard $(prove_specs_dir)/functional/*-spec.k))
prove_opcodes_tests      := $(filter-out $(prove_skip_tests), $(wildcard $(prove_specs_dir)/opcodes/*-spec.k))
prove_erc20_tests        := $(filter-out $(prove_skip_tests), $(wildcard $(prove_specs_dir)/erc20/*/*-spec.k))
prove_bihu_tests         := $(filter-out $(prove_skip_tests), $(wildcard $(prove_specs_dir)/bihu/*-spec.k))
prove_examples_tests     := $(filter-out $(prove_skip_tests), $(wildcard $(prove_specs_dir)/examples/*-spec.k) $(wildcard $(prove_specs_dir)/examples/*-spec.md))
prove_mcd_tests          := $(filter-out $(prove_skip_tests), $(wildcard $(prove_specs_dir)/mcd/*-spec.k))
prove_optimization_tests := $(filter-out $(prove_skip_tests), tests/specs/opcodes/evm-optimizations-spec.md)

## best-effort list of prove kompiled definitions to produce ahead of time
prove_haskell_definitions :=                                                              \
                             tests/specs/benchmarks/functional-spec/haskell/timestamp     \
                             tests/specs/benchmarks/verification/haskell/timestamp        \
                             tests/specs/bihu/functional-spec/haskell/timestamp           \
                             tests/specs/bihu/verification/haskell/timestamp              \
                             tests/specs/erc20/verification/haskell/timestamp             \
                             tests/specs/examples/erc20-spec/haskell/timestamp            \
                             tests/specs/examples/erc721-spec/haskell/timestamp           \
                             tests/specs/examples/storage-spec/haskell/timestamp          \
                             tests/specs/examples/solidity-code-spec/haskell/timestamp    \
                             tests/specs/examples/sum-to-n-spec/haskell/timestamp         \
                             tests/specs/functional/infinite-gas-spec/haskell/timestamp   \
                             tests/specs/functional/lemmas-no-smt-spec/haskell/timestamp  \
                             tests/specs/functional/lemmas-spec/haskell/timestamp         \
                             tests/specs/functional/merkle-spec/haskell/timestamp         \
                             tests/specs/functional/storageRoot-spec/haskell/timestamp    \
                             tests/specs/mcd/functional-spec/haskell/timestamp            \
                             tests/specs/mcd/verification/haskell/timestamp               \
                             tests/specs/opcodes/evm-optimizations-spec/haskell/timestamp
prove_java_definitions :=                                                              \
                          tests/specs/benchmarks/functional-spec/java/timestamp        \
                          tests/specs/benchmarks/verification/java/timestamp           \
                          tests/specs/bihu/functional-spec/java/timestamp              \
                          tests/specs/bihu/verification/java/timestamp                 \
                          tests/specs/erc20/verification/java/timestamp                \
                          tests/specs/examples/solidity-code-spec/java/timestamp       \
                          tests/specs/examples/sum-to-n-spec/java/timestamp            \
                          tests/specs/functional/lemmas-no-smt-spec/java/timestamp     \
                          tests/specs/functional/lemmas-spec/java/timestamp            \
                          tests/specs/mcd/functional-spec/java/timestamp               \
                          tests/specs/mcd/verification/java/timestamp                  \
                          tests/specs/opcodes/verification/java/timestamp
build-prove-java: $(prove_java_definitions)
build-prove-haskell: $(prove_haskell_definitions)
build-prove: $(prove_java_definitions) $(prove_haskell_definitions)

test-prove: test-prove-benchmarks test-prove-functional test-prove-opcodes test-prove-erc20 test-prove-bihu test-prove-examples test-prove-mcd test-prove-optimizations
test-prove-benchmarks:    $(prove_benchmarks_tests:=.prove)
test-prove-functional:    $(prove_functional_tests:=.prove)
test-prove-opcodes:       $(prove_opcodes_tests:=.prove)
test-prove-erc20:         $(prove_erc20_tests:=.prove)
test-prove-bihu:          $(prove_bihu_tests:=.prove)
test-prove-examples:      $(prove_examples_tests:=.prove)
test-prove-mcd:           $(prove_mcd_tests:=.prove)
test-prove-optimizations: $(prove_optimization_tests:=.prove)

test-failing-prove: $(prove_failing_tests:=.prove)

test-klab-prove: KPROVE_OPTS += --debugger
test-klab-prove: $(smoke_tests_prove:=.prove)

# to generate optimizations.md, run: ./optimizer/optimize.sh &> output
tests/specs/opcodes/evm-optimizations-spec.md: include/kframework/optimizations.md
	cat $< | sed 's/^rule/claim/' | sed 's/EVM-OPTIMIZATIONS/EVM-OPTIMIZATIONS-SPEC/' | grep -v 'priority(40)' > $@

# Parse Tests

parse_tests:=$(wildcard tests/interactive/*.json) \
             $(wildcard tests/interactive/*.evm)

test-parse: $(parse_tests:=.parse)
	echo $(parse_tests)

# Failing correctly tests

failure_tests:=$(wildcard tests/failing/*.json)

test-failure: $(failure_tests:=.run-expected)

# kevm-pyk Tests

kevm_pyk_tests :=                                                                                              \
                  tests/interactive/vmLogTest/log3.json.gst-to-kore.check                                      \
                  tests/ethereum-tests/BlockchainTests/GeneralStateTests/VMTests/vmArithmeticTest/add.json.run \
                  tests/specs/examples/empty-bin-runtime.k                                                     \
                  tests/specs/examples/erc20-bin-runtime.k                                                     \
                  tests/specs/examples/erc721-bin-runtime.k

test-kevm-pyk: KEVM_OPTS += --pyk --verbose --profile
test-kevm-pyk: KEVM = $(PYK_ACTIVATE) && kevm
test-kevm-pyk: KOMPILE = $(PYK_ACTIVATE) && kevm kompile
test-kevm-pyk: $(kevm_pyk_tests) venv

# Interactive Tests

test-interactive: test-interactive-run test-interactive-prove test-interactive-search test-interactive-help

test-interactive-run: $(smoke_tests_run:=.run-interactive)
test-interactive-prove: $(smoke_tests_prove:=.prove)

search_tests:=$(wildcard tests/interactive/search/*.evm)
test-interactive-search: $(search_tests:=.search)

test-interactive-help:
	$(KEVM) help

proto_tester := $(LOCAL_BIN)/proto_tester
proto-tester: $(proto_tester)
$(proto_tester): tests/vm/proto_tester.cpp
	@mkdir -p $(LOCAL_BIN)
	$(CXX) -I $(LOCAL_LIB)/proto $(protobuf_out) $< -o $@ -lprotobuf -lpthread

node_tests:=$(wildcard tests/vm/*.bin)
test-node: $(node_tests:=.run-node)

tests/vm/%.run-node: tests/vm/%.expected $(KEVM_BIN)/kevm-vm $(proto_tester)
	bash -c " \
	  kevm-vm 8888 127.0.0.1 & \
	  while ! netcat -z 127.0.0.1 8888; do sleep 0.1; done; \
	  netcat -N 127.0.0.1 8888 < tests/vm/$* > tests/vm/$*.out; \
	  kill %kevm-vm || true"
	$(proto_tester) $< tests/vm/$*.out

# Media
# -----

media: media-pdf

### Media generated PDFs

media_pdfs := 201710-presentation-devcon3                          \
              201801-presentation-csf                              \
              201905-exercise-k-workshop                           \
              201908-trufflecon-workshop 201908-trufflecon-firefly

media/%.pdf: media/%.md media/citations.md
	@mkdir -p $(dir $@)
	cat $^ | pandoc --from markdown --filter pandoc-citeproc --to beamer --output $@

media-pdf: $(patsubst %, media/%.pdf, $(media_pdfs))

metropolis-theme: $(BUILD_DIR)/media/metropolis/beamerthememetropolis.sty

$(BUILD_DIR)/media/metropolis/beamerthememetropolis.sty:
	cd $(dir $@) && $(MAKE)<|MERGE_RESOLUTION|>--- conflicted
+++ resolved
@@ -509,16 +509,10 @@
 tests/foundry/out/kompiled/foundry.k: tests/foundry/out/kompiled/timestamp
 
 tests/foundry/out/kompiled/foundry.k.prove: tests/foundry/out/kompiled/timestamp
-<<<<<<< HEAD
-	$(KEVM) foundry-prove tests/foundry/out                                                          \
-	    -j$(FOUNDRY_PAR) --max-depth 20000 --no-simplify-init                                        \
-	    $(KEVM_OPTS) $(KPROVE_OPTS) $(addprefix --exclude-test , $(shell cat tests/foundry/exclude))
-=======
 	$(KEVM) foundry-prove tests/foundry/out                              \
 	    -j$(FOUNDRY_PAR) --no-simplify-init --max-depth 1000             \
 	    $(KEVM_OPTS) $(KPROVE_OPTS)                                      \
 	    $(addprefix --exclude-test , $(shell cat tests/foundry/exclude))
->>>>>>> 4b7f10d2
 
 tests/foundry/out/kompiled/timestamp: $(foundry_out) $(KEVM_LIB)/$(foundry_kompiled) venv $(lemma_includes)
 	$(KEVM) foundry-kompile $< $(KEVM_OPTS) --verbose
