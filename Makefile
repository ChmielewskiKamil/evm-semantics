# Settings
# --------

UNAME_S := $(shell uname -s)

DEPS_DIR      := deps
BUILD_DIR     := .build
NODE_DIR      := $(abspath node)
BUILD_LOCAL   := $(abspath $(BUILD_DIR)/local)
LOCAL_LIB     := $(BUILD_LOCAL)/lib
LOCAL_BIN     := $(BUILD_LOCAL)/bin
export NODE_DIR
export LOCAL_LIB

INSTALL_PREFIX  := /usr
INSTALL_BIN     ?= $(INSTALL_PREFIX)/bin
INSTALL_LIB     ?= $(INSTALL_PREFIX)/lib/kevm
INSTALL_INCLUDE ?= $(INSTALL_LIB)/include

KEVM_BIN     := $(BUILD_DIR)$(INSTALL_BIN)
KEVM_LIB     := $(BUILD_DIR)$(INSTALL_LIB)
KEVM_INCLUDE := $(KEVM_LIB)/include
KEVM_K_BIN   := $(KEVM_LIB)/kframework/bin
KEVM         := kevm
KEVM_LIB_ABS := $(abspath $(KEVM_LIB))
export KEVM_LIB_ABS

KEVM_VERSION     ?= 1.0.1
KEVM_RELEASE_TAG ?= v$(KEVM_VERSION)-$(shell git rev-parse --short HEAD)

K_SUBMODULE := $(DEPS_DIR)/k

LIBRARY_PATH       := $(LOCAL_LIB):$(KEVM_LIB_ABS)/libff/lib
C_INCLUDE_PATH     += :$(BUILD_LOCAL)/include
CPLUS_INCLUDE_PATH += :$(BUILD_LOCAL)/include
PATH               := $(abspath $(KEVM_BIN)):$(abspath $(KEVM_K_BIN)):$(LOCAL_BIN):$(PATH)

export LIBRARY_PATH
export C_INCLUDE_PATH
export CPLUS_INCLUDE_PATH
export PATH

PLUGIN_SUBMODULE := $(abspath $(DEPS_DIR)/plugin)
PLUGIN_SOURCE    := $(KEVM_INCLUDE)/kframework/blockchain-k-plugin/krypto.md
export PLUGIN_SUBMODULE


.PHONY: all clean distclean                                                                                                      \
        deps k-deps plugin-deps libsecp256k1 libff protobuf                                                                      \
        build build-haskell build-foundry build-llvm build-prove build-prove-haskell build-prove-java build-node build-kevm      \
        test test-all test-conformance test-rest-conformance test-all-conformance test-slow-conformance test-failing-conformance \
        test-vm test-rest-vm test-all-vm test-bchain test-rest-bchain test-all-bchain test-node                                  \
        test-prove test-failing-prove                                                                                            \
        test-prove-benchmarks test-prove-functional test-prove-opcodes test-prove-erc20 test-prove-bihu test-prove-examples      \
        test-prove-mcd test-klab-prove                                                                                           \
        test-parse test-failure test-foundry test-foundry-forge                                                                  \
        test-interactive test-interactive-help test-interactive-run test-interactive-prove test-interactive-search               \
        test-kevm-pyk foundry-forge-build foundry-forge-test foundry-clean                                                       \
        media media-pdf metropolis-theme                                                                                         \
        install uninstall                                                                                                        \
        venv venv-clean kevm-pyk
.SECONDARY:

all: build

clean: foundry-clean venv-clean
	rm -rf $(KEVM_BIN) $(KEVM_LIB)

distclean:
	rm -rf $(BUILD_DIR)
	git clean -dffx -- tests/

# Non-K Dependencies
# ------------------

libsecp256k1_out := $(LOCAL_LIB)/pkgconfig/libsecp256k1.pc
libff_out        := $(KEVM_LIB)/libff/lib/libff.a
libcryptopp_out  := $(KEVM_LIB)/cryptopp/lib/libcryptopp.a
protobuf_out     := $(LOCAL_LIB)/proto/proto/msg.pb.cc

libsecp256k1: $(libsecp256k1_out)
libff:        $(libff_out)
libcryptopp : $(libcryptopp_out)
protobuf:     $(protobuf_out)

$(libsecp256k1_out): $(PLUGIN_SUBMODULE)/deps/secp256k1/autogen.sh
	cd $(PLUGIN_SUBMODULE)/deps/secp256k1                                 \
	    && ./autogen.sh                                                   \
	    && ./configure --enable-module-recovery --prefix="$(BUILD_LOCAL)" \
	    && $(MAKE)                                                        \
	    && $(MAKE) install

LIBFF_CMAKE_FLAGS :=

ifeq ($(UNAME_S),Linux)
    LIBFF_CMAKE_FLAGS +=
else ifeq ($(UNAME_S),Darwin)
    LIBFF_CMAKE_FLAGS += -DWITH_PROCPS=OFF -DOPENSSL_ROOT_DIR=$(shell brew --prefix openssl)
else
    LIBFF_CMAKE_FLAGS += -DWITH_PROCPS=OFF
endif

ifneq ($(APPLE_SILICON),)
    LIBFF_CMAKE_FLAGS += -DCURVE=ALT_BN128 -DUSE_ASM=Off
endif

$(libff_out): $(PLUGIN_SUBMODULE)/deps/libff/CMakeLists.txt
	@mkdir -p $(PLUGIN_SUBMODULE)/deps/libff/build
	cd $(PLUGIN_SUBMODULE)/deps/libff/build                                                                     \
	    && cmake .. -DCMAKE_BUILD_TYPE=Release -DCMAKE_INSTALL_PREFIX=$(INSTALL_LIB)/libff $(LIBFF_CMAKE_FLAGS) \
	    && make -s -j4                                                                                          \
	    && make install DESTDIR=$(CURDIR)/$(BUILD_DIR)

$(protobuf_out): $(NODE_DIR)/proto/msg.proto
	@mkdir -p $(LOCAL_LIB)/proto
	protoc --cpp_out=$(LOCAL_LIB)/proto -I $(NODE_DIR) $(NODE_DIR)/proto/msg.proto

$(libcryptopp_out): $(PLUGIN_SUBMODULE)/deps/cryptopp/GNUmakefile
	cd $(PLUGIN_SUBMODULE)/deps/cryptopp                            \
            && $(MAKE) install DESTDIR=$(CURDIR)/$(BUILD_DIR) PREFIX=$(INSTALL_LIB)/cryptopp

# K Dependencies
# --------------

deps: k-deps

K_MVN_ARGS :=
ifneq ($(SKIP_LLVM),)
    K_MVN_ARGS += -Dllvm.backend.skip
endif
ifneq ($(SKIP_HASKELL),)
    K_MVN_ARGS += -Dhaskell.backend.skip
endif

ifneq ($(APPLE_SILICON),)
    K_MVN_ARGS += -Dstack.extra-opts='--compiler ghc-8.10.7 --system-ghc'
endif

ifneq ($(RELEASE),)
    K_BUILD_TYPE := FastBuild
else
    K_BUILD_TYPE := Debug
endif

k-deps:
	cd $(K_SUBMODULE)                                                                                                                                                                            \
	    && mvn --batch-mode package -DskipTests -Dllvm.backend.prefix=$(INSTALL_LIB)/kframework -Dllvm.backend.destdir=$(CURDIR)/$(BUILD_DIR) -Dproject.build.type=$(K_BUILD_TYPE) $(K_MVN_ARGS) \
	    && DESTDIR=$(CURDIR)/$(BUILD_DIR) PREFIX=$(INSTALL_LIB)/kframework package/package

plugin_include    := $(KEVM_LIB)/blockchain-k-plugin/include
plugin_k          := krypto.md
plugin_c          := plugin_util.cpp crypto.cpp blake2.cpp plugin_util.h blake2.h
plugin_includes   := $(patsubst %, $(plugin_include)/kframework/%, $(plugin_k))
plugin_c_includes := $(patsubst %, $(plugin_include)/c/%,          $(plugin_c))

$(plugin_include)/c/%: $(PLUGIN_SUBMODULE)/plugin-c/%
	@mkdir -p $(dir $@)
	install $< $@

$(plugin_include)/kframework/%: $(PLUGIN_SUBMODULE)/plugin/%
	@mkdir -p $(dir $@)
	install $< $@

plugin-deps: $(plugin_includes) $(plugin_c_includes)

# Building
# --------

KEVM_PYK_DIR := ./kevm-pyk
VENV_DIR     := $(BUILD_DIR)/venv
PYK_ACTIVATE := . $(VENV_DIR)/bin/activate

KOMPILE := $(PYK_ACTIVATE) && $(KEVM) kompile --pyk

kevm_files := abi.md              \
              asm.md              \
              buf.md              \
              data.md             \
              driver.md           \
              edsl.md             \
              evm.md              \
              evm-types.md        \
              evm-node.md         \
              foundry.md          \
              hashed-locations.md \
              infinite-gas.md     \
              json-rpc.md         \
              network.md          \
              optimizations.md    \
              serialization.md    \
              state-utils.md      \
              word.md

kevm_lemmas := lemmas.k             \
               int-simplification.k \
               erc20/evm-symbolic.k \
               mcd/bin_runtime.k    \
               mcd/storage.k        \
               mcd/verification.k   \
               mcd/word-pack.k

lemma_includes := $(patsubst %, $(KEVM_INCLUDE)/kframework/lemmas/%, $(kevm_lemmas))

kevm_includes := $(patsubst %, $(KEVM_INCLUDE)/kframework/%, $(kevm_files))

includes := $(kevm_includes) $(lemma_includes) $(plugin_includes) $(plugin_c_includes)

$(KEVM_INCLUDE)/kframework/%.md: %.md
	@mkdir -p $(dir $@)
	install $< $@

$(KEVM_INCLUDE)/kframework/lemmas/%.k: tests/specs/%.k
	@mkdir -p $(dir $@)
	install $< $@

KOMPILE_OPTS = -I $(INSTALL_INCLUDE)/kframework -I $(INSTALL_LIB)/blockchain-k-plugin/include/kframework

ifneq (,$(RELEASE))
    KOMPILE_OPTS += -O2
endif

# Haskell

haskell_dir            := haskell
haskell_main_module    := EDSL
haskell_syntax_module  := $(haskell_main_module)
haskell_main_file      := edsl.md
haskell_main_filename  := $(basename $(notdir $(haskell_main_file)))
haskell_kompiled_dir   := $(haskell_dir)
haskell_kompiled       := $(haskell_kompiled_dir)/definition.kore

ifeq ($(UNAME_S),Darwin)
$(KEVM_LIB)/$(haskell_kompiled): $(libsecp256k1_out)
endif

$(KEVM_LIB)/$(haskell_kompiled): $(kevm_includes) $(plugin_includes) $(KEVM_BIN)/kevm
	$(KOMPILE) --backend haskell                     \
	    $(haskell_main_file) $(HASKELL_KOMPILE_OPTS) \
	    --main-module $(haskell_main_module)         \
	    --syntax-module $(haskell_syntax_module)     \
	    $(KOMPILE_OPTS) $(KEVM_OPTS)

# Standalone

llvm_dir           := llvm
llvm_main_module   := ETHEREUM-SIMULATION
llvm_syntax_module := $(llvm_main_module)
llvm_main_file     := driver.md
llvm_main_filename := $(basename $(notdir $(llvm_main_file)))
llvm_kompiled      := $(llvm_dir)/interpreter

ifeq ($(UNAME_S),Darwin)
$(KEVM_LIB)/$(llvm_kompiled): $(libcryptopp_out)
endif

$(KEVM_LIB)/$(llvm_kompiled): $(kevm_includes) $(plugin_includes) $(plugin_c_includes) $(libff_out) $(KEVM_BIN)/kevm
	$(KOMPILE) --backend llvm                 \
	    $(llvm_main_file)                     \
	    --main-module $(llvm_main_module)     \
	    --syntax-module $(llvm_syntax_module) \
	    $(KOMPILE_OPTS) $(KEVM_OPTS)

# Node

node_dir           := node
node_main_module   := EVM-NODE
node_syntax_module := $(node_main_module)
node_main_file     := evm-node.md
node_main_filename := $(basename $(notdir $(node_main_file)))
node_kore          := $(node_dir)/definition.kore
node_kompiled      := $(node_dir)/build/kevm-vm
export node_dir

$(KEVM_LIB)/$(node_kore): $(kevm_includes) $(plugin_includes) $(plugin_c_includes) $(libff_out) $(KEVM_BIN)/kevm
	$(KOMPILE) --backend node                 \
	    $(node_main_file)                     \
	    --main-module $(node_main_module)     \
	    --syntax-module $(node_syntax_module) \
	    $(KOMPILE_OPTS) $(KEVM_OPTS)

$(KEVM_LIB)/$(node_kompiled): $(KEVM_LIB)/$(node_kore) $(protobuf_out) $(libff_out)
	@mkdir -p $(dir $@)
	cd $(dir $@) && cmake $(CURDIR)/cmake/node -DCMAKE_INSTALL_PREFIX=$(INSTALL_LIB)/$(node_dir) && $(MAKE)

# Foundry

foundry_dir           := foundry
foundry_main_module   := FOUNDRY
foundry_syntax_module := $(foundry_main_module)
foundry_main_file     := foundry.md
foundry_main_filename := $(basename $(notdir $(foundry_main_file)))
foundry_kompiled_dir  := $(foundry_dir)
foundry_kompiled      := $(foundry_kompiled_dir)/definition.kore

ifeq ($(UNAME_S),Darwin)
$(KEVM_LIB)/$(foundry_kompiled): $(libsecp256k1_out)
endif

$(KEVM_LIB)/$(foundry_kompiled): $(kevm_includes) $(plugin_includes) $(lemma_includes) $(KEVM_BIN)/kevm
	$(KOMPILE) --backend foundry                     \
	    $(foundry_main_file) $(HASKELL_KOMPILE_OPTS) \
	    --main-module $(foundry_main_module)         \
	    --syntax-module $(foundry_syntax_module)     \
	    $(KOMPILE_OPTS) $(KEVM_OPTS)

# Installing
# ----------

install_bins := kevm    \
                kevm-vm

install_libs := $(haskell_kompiled)                                        \
                $(llvm_kompiled)                                           \
                $(foundry_kompiled)                                        \
                $(patsubst %, include/kframework/lemmas/%, $(kevm_lemmas)) \
                kore-json.py                                               \
                kast-json.py                                               \
                release.md                                                 \
                version

$(KEVM_BIN)/kevm: kevm
	@mkdir -p $(dir $@)
	install $< $@

$(KEVM_BIN)/kevm-vm: $(KEVM_LIB)/$(node_kompiled)
	@mkdir -p $(dir $@)
	install $< $@

$(KEVM_LIB)/%.py: scripts/%.py
	@mkdir -p $(dir $@)
	install $< $@

$(KEVM_LIB)/version:
	@mkdir -p $(dir $@)
	echo $(KEVM_RELEASE_TAG) > $@

$(KEVM_LIB)/release.md: INSTALL.md
	@mkdir -p $(dir $@)
	echo "KEVM Release $(KEVM_RELEASE_TAG)"  > $@
	echo                                    >> $@
	cat INSTALL.md                          >> $@

build: $(patsubst %, $(KEVM_BIN)/%, $(install_bins)) $(patsubst %, $(KEVM_LIB)/%, $(install_libs))

build-llvm:     $(KEVM_LIB)/$(llvm_kompiled)    $(KEVM_LIB)/kore-json.py
build-haskell:  $(KEVM_LIB)/$(haskell_kompiled) $(KEVM_LIB)/kore-json.py
build-node:     $(KEVM_LIB)/$(node_kompiled)
build-kevm:     $(KEVM_BIN)/kevm $(kevm_includes) $(lemma_includes) $(plugin_includes)
build-foundry:  $(KEVM_LIB)/$(foundry_kompiled) $(KEVM_LIB)/kore-json.py

all_bin_sources := $(shell find $(KEVM_BIN) -type f | sed 's|^$(KEVM_BIN)/||')
all_lib_sources := $(shell find $(KEVM_LIB) -type f                                            \
                            -not -path "$(KEVM_LIB)/**/dt/*"                                   \
                            -not -path "$(KEVM_LIB)/kframework/share/kframework/pl-tutorial/*" \
                            -not -path "$(KEVM_LIB)/kframework/share/kframework/k-tutorial/*"  \
                        | sed 's|^$(KEVM_LIB)/||')

install: $(patsubst %, $(DESTDIR)$(INSTALL_BIN)/%, $(all_bin_sources)) \
         $(patsubst %, $(DESTDIR)$(INSTALL_LIB)/%, $(all_lib_sources))

$(DESTDIR)$(INSTALL_BIN)/%: $(KEVM_BIN)/%
	@mkdir -p $(dir $@)
	install $< $@

$(DESTDIR)$(INSTALL_LIB)/%: $(KEVM_LIB)/%
	@mkdir -p $(dir $@)
	install $< $@

uninstall:
	rm -rf $(DESTDIR)$(INSTALL_BIN)/kevm
	rm -rf $(DESTDIR)$(INSTALL_LIB)/kevm

# Tests
# -----

TEST_CONCRETE_BACKEND := llvm
TEST_SYMBOLIC_BACKEND := haskell

CHECK := git --no-pager diff --no-index --ignore-all-space -R

KEVM_MODE     := NORMAL
KEVM_SCHEDULE := LONDON
KEVM_CHAINID  := 1

KPROVE_MODULE  = VERIFICATION
KPROVE_FILE    = verification
KPROVE_EXT     = k

KEVM_OPTS    ?=
KPROVE_OPTS  ?=
KAST_OPTS    ?=
KRUN_OPTS    ?=
KSEARCH_OPTS ?=

KEEP_OUTPUTS := false

test-all: test-all-conformance test-prove test-interactive test-parse test-kevm-pyk
test: test-conformance test-prove test-interactive test-parse test-kevm-pyk

# Generic Test Harnesses

tests/ethereum-tests/LegacyTests/Constantinople/VMTests/%: KEVM_MODE     = VMTESTS
tests/ethereum-tests/LegacyTests/Constantinople/VMTests/%: KEVM_SCHEDULE = DEFAULT

tests/specs/benchmarks/functional-spec%:     KPROVE_FILE   =  functional-spec
tests/specs/benchmarks/functional-spec%:     KPROVE_MODULE =  FUNCTIONAL-SPEC-SYNTAX
tests/specs/bihu/functional-spec%:           KPROVE_FILE   =  functional-spec
tests/specs/bihu/functional-spec%:           KPROVE_MODULE =  FUNCTIONAL-SPEC-SYNTAX
tests/specs/erc20/functional-spec%:          KPROVE_MODULE =  FUNCTIONAL-SPEC-SYNTAX
tests/specs/examples/solidity-code-spec%:    KPROVE_EXT    =  md
tests/specs/examples/solidity-code-spec%:    KPROVE_FILE   =  solidity-code-spec
tests/specs/examples/erc20-spec%:            KPROVE_EXT    =  md
tests/specs/examples/erc20-spec%:            KPROVE_FILE   =  erc20-spec
tests/specs/examples/erc721-spec%:           KPROVE_EXT    =  md
tests/specs/examples/erc721-spec%:           KPROVE_FILE   =  erc721-spec
tests/specs/examples/storage-spec%:          KPROVE_EXT    =  md
tests/specs/examples/storage-spec%:          KPROVE_FILE   =  storage-spec
tests/specs/examples/sum-to-n-spec%:         KPROVE_FILE   =  sum-to-n-spec
tests/specs/functional/infinite-gas-spec%:   KPROVE_FILE   =  infinite-gas-spec
tests/specs/functional/lemmas-no-smt-spec%:  KPROVE_FILE   =  lemmas-no-smt-spec
tests/specs/functional/lemmas-no-smt-spec%:  KPROVE_OPTS   += --haskell-backend-command "kore-exec --smt=none"
tests/specs/functional/lemmas-spec%:         KPROVE_FILE   =  lemmas-spec
tests/specs/functional/merkle-spec%:         KPROVE_FILE   =  merkle-spec
tests/specs/functional/storageRoot-spec%:    KPROVE_FILE   =  storageRoot-spec
tests/specs/mcd/functional-spec%:            KPROVE_FILE   =  functional-spec
tests/specs/mcd/functional-spec%:            KPROVE_MODULE =  FUNCTIONAL-SPEC-SYNTAX
tests/specs/opcodes/evm-optimizations-spec%: KPROVE_EXT    =  md
tests/specs/opcodes/evm-optimizations-spec%: KPROVE_FILE   =  evm-optimizations-spec
tests/specs/opcodes/evm-optimizations-spec%: KPROVE_MODULE =  EVM-OPTIMIZATIONS-SPEC-LEMMAS

tests/%.run: tests/%
	$(KEVM) interpret $< $(KEVM_OPTS) $(KRUN_OPTS) --backend $(TEST_CONCRETE_BACKEND)                                  \
	    --mode $(KEVM_MODE) --schedule $(KEVM_SCHEDULE) --chainid $(KEVM_CHAINID)                                      \
	    > tests/$*.$(TEST_CONCRETE_BACKEND)-out                                                                        \
	    || $(CHECK) tests/$*.$(TEST_CONCRETE_BACKEND)-out tests/templates/output-success-$(TEST_CONCRETE_BACKEND).json
	$(KEEP_OUTPUTS) || rm -rf tests/$*.$(TEST_CONCRETE_BACKEND)-out

tests/%.run-interactive: tests/%
	$(KEVM) run $< $(KEVM_OPTS) $(KRUN_OPTS) --backend $(TEST_CONCRETE_BACKEND)                                        \
	    --mode $(KEVM_MODE) --schedule $(KEVM_SCHEDULE) --chainid $(KEVM_CHAINID)                                      \
	    > tests/$*.$(TEST_CONCRETE_BACKEND)-out                                                                        \
	    || $(CHECK) tests/$*.$(TEST_CONCRETE_BACKEND)-out tests/templates/output-success-$(TEST_CONCRETE_BACKEND).json
	$(KEEP_OUTPUTS) || rm -rf tests/$*.$(TEST_CONCRETE_BACKEND)-out

tests/%.run-expected: tests/% tests/%.expected
	$(KEVM) run $< $(KEVM_OPTS) $(KRUN_OPTS) --backend $(TEST_CONCRETE_BACKEND)    \
	    --mode $(KEVM_MODE) --schedule $(KEVM_SCHEDULE) --chainid $(KEVM_CHAINID)  \
	    > tests/$*.$(TEST_CONCRETE_BACKEND)-out                                    \
	    || $(CHECK) tests/$*.$(TEST_CONCRETE_BACKEND)-out tests/$*.expected
	$(KEEP_OUTPUTS) || rm -rf tests/$*.$(TEST_CONCRETE_BACKEND)-out

tests/%.parse: tests/% $(KEVM_LIB)/kast-json.py $(KEVM_LIB)/kore-json.py
	$(KEVM) kast $< kast $(KEVM_OPTS) $(KAST_OPTS) --backend $(TEST_CONCRETE_BACKEND) > $@-out
	$(CHECK) $@-out $@-expected
	$(KEEP_OUTPUTS) || rm -rf $@-out

tests/interactive/%.json.gst-to-kore.check: tests/ethereum-tests/GeneralStateTests/VMTests/%.json $(KEVM_BIN)/kevm
	$(PYK_ACTIVATE) && $(KEVM) kast $< kore $(KEVM_OPTS) $(KAST_OPTS) > tests/interactive/$*.gst-to-kore.out
	$(CHECK) tests/interactive/$*.gst-to-kore.out tests/interactive/$*.gst-to-kore.expected
	$(KEEP_OUTPUTS) || rm -rf tests/interactive/$*.gst-to-kore.out

# solc-to-k
# ---------

<<<<<<< HEAD
=======
KEVM_PYK_DIR := ./kevm-pyk
VENV_DIR     := $(BUILD_DIR)/venv
PYK_ACTIVATE := . $(VENV_DIR)/bin/activate
FOUNDRY_PAR  := 4

>>>>>>> 82d59df2
venv-clean:
	rm -rf $(VENV_DIR)
	rm -rf $(KEVM_LIB)/kframework/lib/python3.8
	rm -rf $(KEVM_LIB)/kframework/local/lib/python3.10
	rm -rf $(K_SUBMODULE)/pyk/build

$(VENV_DIR)/pyvenv.cfg:
	   virtualenv -p python3 $(VENV_DIR) \
	&& $(PYK_ACTIVATE)                   \
	&& pip install --editable $(KEVM_PYK_DIR)

venv: $(VENV_DIR)/pyvenv.cfg
	@echo $(PYK_ACTIVATE)

kevm-pyk:
	$(MAKE) -C $(KEVM_PYK_DIR)

foundry-clean:
	rm -rf tests/foundry/cache
	rm -rf tests/foundry/out
	rm -f  tests/foundry/foundry.debug-log
	rm -f  tests/foundry/foundry.k
	rm -f  tests/foundry/foundry.rule-profile

tests/foundry/%: KEVM = $(PYK_ACTIVATE) && kevm

foundry_dir  := tests/foundry
foundry_out := $(foundry_dir)/out

test-foundry: KEVM_OPTS += --pyk --verbose --profile
test-foundry: KEVM = $(PYK_ACTIVATE) && kevm
test-foundry: tests/foundry/foundry.k.check tests/foundry/out/kompiled/foundry.k.prove

foundry-forge-build: $(foundry_out)

foundry-forge-test: foundry-forge-build
	cd $(foundry_dir) && forge test --ffi

$(foundry_out):
	rm -rf $@
	cd $(dir $@) && forge build

tests/foundry/foundry.k.check: tests/foundry/out/kompiled/foundry.k
	$(CHECK) $< $@.expected

tests/foundry/out/kompiled/foundry.k: tests/foundry/out/kompiled/timestamp

tests/foundry/out/kompiled/foundry.k.prove: tests/foundry/out/kompiled/timestamp
	$(KEVM) foundry-prove tests/foundry/out -j$(FOUNDRY_PAR) $(KEVM_OPTS) $(KPROVE_OPTS) $(addprefix --exclude-test , $(shell cat tests/foundry/exclude))

tests/foundry/out/kompiled/timestamp: $(foundry_out) $(KEVM_LIB)/$(foundry_kompiled) venv $(lemma_includes)
	$(KEVM) foundry-kompile $< $(KEVM_OPTS) --verbose

tests/specs/examples/%-bin-runtime.k: KEVM_OPTS += --pyk --verbose --profile
tests/specs/examples/%-bin-runtime.k: KEVM = $(PYK_ACTIVATE) && kevm

tests/specs/examples/erc20-spec/haskell/timestamp: tests/specs/examples/erc20-bin-runtime.k
tests/specs/examples/erc20-bin-runtime.k: tests/specs/examples/ERC20.sol $(KEVM_LIB)/$(haskell_kompiled) venv
	$(KEVM) solc-to-k $< ERC20 $(KEVM_OPTS) --verbose --definition $(KEVM_LIB)/$(haskell_kompiled_dir) --main-module ERC20-VERIFICATION > $@

tests/specs/examples/erc721-spec/haskell/timestamp: tests/specs/examples/erc721-bin-runtime.k
tests/specs/examples/erc721-bin-runtime.k: tests/specs/examples/ERC721.sol $(KEVM_LIB)/$(haskell_kompiled) venv
	$(KEVM) solc-to-k $< ERC721 $(KEVM_OPTS) --verbose --definition $(KEVM_LIB)/$(haskell_kompiled_dir) --main-module ERC721-VERIFICATION > $@

tests/specs/examples/storage-spec/haskell/timestamp: tests/specs/examples/storage-bin-runtime.k
tests/specs/examples/storage-bin-runtime.k: tests/specs/examples/Storage.sol $(KEVM_LIB)/$(haskell_kompiled) venv
	$(KEVM) solc-to-k $< Storage $(KEVM_OPTS) --verbose --definition $(KEVM_LIB)/$(haskell_kompiled_dir) --main-module STORAGE-VERIFICATION > $@

tests/specs/examples/empty-bin-runtime.k: tests/specs/examples/Empty.sol $(KEVM_LIB)/$(haskell_kompiled) venv
	$(KEVM) solc-to-k $< Empty $(KEVM_OPTS) --verbose --definition $(KEVM_LIB)/$(haskell_kompiled_dir) --main-module EMPTY-VERIFICATION > $@

.SECONDEXPANSION:
tests/specs/%.prove: tests/specs/% tests/specs/$$(firstword $$(subst /, ,$$*))/$$(KPROVE_FILE)/$(TEST_SYMBOLIC_BACKEND)/timestamp
	$(KEVM) prove $< $(KEVM_OPTS) --backend $(TEST_SYMBOLIC_BACKEND) $(KPROVE_OPTS)                   \
	    --definition tests/specs/$(firstword $(subst /, ,$*))/$(KPROVE_FILE)/$(TEST_SYMBOLIC_BACKEND)

tests/specs/%/timestamp: tests/specs/$$(firstword $$(subst /, ,$$*))/$$(KPROVE_FILE).$$(KPROVE_EXT) $(kevm_includes) $(lemma_includes) $(plugin_includes) $(KEVM_BIN)/kevm
	$(KOMPILE) --backend $(word 3, $(subst /, , $*)) $<                                                  \
	    --definition tests/specs/$(firstword $(subst /, ,$*))/$(KPROVE_FILE)/$(word 3, $(subst /, , $*)) \
	    --main-module $(KPROVE_MODULE)                                                                   \
	    --syntax-module $(KPROVE_MODULE)                                                                 \
	    $(KOMPILE_OPTS) $(KEVM_OPTS)

tests/%.search: tests/%
	$(KEVM) search $< "<statusCode> EVMC_INVALID_INSTRUCTION </statusCode>" $(KEVM_OPTS) $(KSEARCH_OPTS) --backend $(TEST_SYMBOLIC_BACKEND) > $@-out
	$(CHECK) $@-out $@-expected
	$(KEEP_OUTPUTS) || rm -rf $@-out

# Smoke Tests

smoke_tests_run = tests/ethereum-tests/LegacyTests/Constantinople/VMTests/vmArithmeticTest/add0.json      \
                  tests/ethereum-tests/LegacyTests/Constantinople/VMTests/vmIOandFlowOperations/pop1.json \
                  tests/interactive/sumTo10.evm

smoke_tests_prove=tests/specs/erc20/ds/transfer-failure-1-a-spec.k

# Conformance Tests

tests/ethereum-tests/%.json: tests/ethereum-tests/make.timestamp

slow_conformance_tests    = $(shell cat tests/slow.$(TEST_CONCRETE_BACKEND))    # timeout after 20s
failing_conformance_tests = $(shell cat tests/failing.$(TEST_CONCRETE_BACKEND))

test-all-conformance: test-all-vm test-all-bchain
test-rest-conformance: test-rest-vm test-rest-bchain
test-slow-conformance: $(slow_conformance_tests:=.run)
test-failing-conformance: $(failing_conformance_tests:=.run)
test-conformance: test-vm test-bchain

all_vm_tests     = $(wildcard tests/ethereum-tests/LegacyTests/Constantinople/VMTests/*/*.json)
quick_vm_tests   = $(filter-out $(slow_conformance_tests), $(all_vm_tests))
passing_vm_tests = $(filter-out $(failing_conformance_tests), $(quick_vm_tests))
rest_vm_tests    = $(filter-out $(passing_vm_tests), $(all_vm_tests))

test-all-vm: $(all_vm_tests:=.run)
test-rest-vm: $(rest_vm_tests:=.run)
test-vm: $(passing_vm_tests:=.run)

all_bchain_tests     = $(wildcard tests/ethereum-tests/BlockchainTests/GeneralStateTests/*/*.json)                            \
                       $(wildcard tests/ethereum-tests/LegacyTests/Constantinople/BlockchainTests/GeneralStateTests/*/*.json)
quick_bchain_tests   = $(filter-out $(slow_conformance_tests), $(all_bchain_tests))
passing_bchain_tests = $(filter-out $(failing_conformance_tests), $(quick_bchain_tests))
rest_bchain_tests    = $(filter-out $(passing_bchain_tests), $(all_bchain_tests))

test-all-bchain: $(all_bchain_tests:=.run)
test-rest-bchain: $(rest_bchain_tests:=.run)
test-bchain: $(passing_bchain_tests:=.run)

# Proof Tests

prove_specs_dir          := tests/specs
prove_failing_tests      := $(shell cat tests/failing-symbolic.$(TEST_SYMBOLIC_BACKEND))
prove_slow_tests         := $(shell cat tests/slow.$(TEST_SYMBOLIC_BACKEND))
prove_skip_tests         := $(prove_failing_tests) $(prove_slow_tests)
prove_benchmarks_tests   := $(filter-out $(prove_skip_tests), $(wildcard $(prove_specs_dir)/benchmarks/*-spec.k))
prove_functional_tests   := $(filter-out $(prove_skip_tests), $(wildcard $(prove_specs_dir)/functional/*-spec.k))
prove_opcodes_tests      := $(filter-out $(prove_skip_tests), $(wildcard $(prove_specs_dir)/opcodes/*-spec.k))
prove_erc20_tests        := $(filter-out $(prove_skip_tests), $(wildcard $(prove_specs_dir)/erc20/*/*-spec.k))
prove_bihu_tests         := $(filter-out $(prove_skip_tests), $(wildcard $(prove_specs_dir)/bihu/*-spec.k))
prove_examples_tests     := $(filter-out $(prove_skip_tests), $(wildcard $(prove_specs_dir)/examples/*-spec.k) $(wildcard $(prove_specs_dir)/examples/*-spec.md))
prove_mcd_tests          := $(filter-out $(prove_skip_tests), $(wildcard $(prove_specs_dir)/mcd/*-spec.k))
prove_optimization_tests := $(filter-out $(prove_skip_tests), tests/specs/opcodes/evm-optimizations-spec.md)

## best-effort list of prove kompiled definitions to produce ahead of time
prove_haskell_definitions :=                                                              \
                             tests/specs/benchmarks/functional-spec/haskell/timestamp     \
                             tests/specs/benchmarks/verification/haskell/timestamp        \
                             tests/specs/bihu/functional-spec/haskell/timestamp           \
                             tests/specs/bihu/verification/haskell/timestamp              \
                             tests/specs/erc20/verification/haskell/timestamp             \
                             tests/specs/examples/erc20-spec/haskell/timestamp            \
                             tests/specs/examples/erc721-spec/haskell/timestamp           \
                             tests/specs/examples/storage-spec/haskell/timestamp          \
                             tests/specs/examples/solidity-code-spec/haskell/timestamp    \
                             tests/specs/examples/sum-to-n-spec/haskell/timestamp         \
                             tests/specs/functional/infinite-gas-spec/haskell/timestamp   \
                             tests/specs/functional/lemmas-no-smt-spec/haskell/timestamp  \
                             tests/specs/functional/lemmas-spec/haskell/timestamp         \
                             tests/specs/functional/merkle-spec/haskell/timestamp         \
                             tests/specs/functional/storageRoot-spec/haskell/timestamp    \
                             tests/specs/mcd/functional-spec/haskell/timestamp            \
                             tests/specs/mcd/verification/haskell/timestamp               \
                             tests/specs/opcodes/evm-optimizations-spec/haskell/timestamp
prove_java_definitions :=                                                              \
                          tests/specs/benchmarks/functional-spec/java/timestamp        \
                          tests/specs/benchmarks/verification/java/timestamp           \
                          tests/specs/bihu/functional-spec/java/timestamp              \
                          tests/specs/bihu/verification/java/timestamp                 \
                          tests/specs/erc20/verification/java/timestamp                \
                          tests/specs/examples/solidity-code-spec/java/timestamp       \
                          tests/specs/examples/sum-to-n-spec/java/timestamp            \
                          tests/specs/functional/lemmas-no-smt-spec/java/timestamp     \
                          tests/specs/functional/lemmas-spec/java/timestamp            \
                          tests/specs/mcd/functional-spec/java/timestamp               \
                          tests/specs/mcd/verification/java/timestamp                  \
                          tests/specs/opcodes/verification/java/timestamp
build-prove-java: $(prove_java_definitions)
build-prove-haskell: $(prove_haskell_definitions)
build-prove: $(prove_java_definitions) $(prove_haskell_definitions)

test-prove: test-prove-benchmarks test-prove-functional test-prove-opcodes test-prove-erc20 test-prove-bihu test-prove-examples test-prove-mcd test-prove-optimizations
test-prove-benchmarks:    $(prove_benchmarks_tests:=.prove)
test-prove-functional:    $(prove_functional_tests:=.prove)
test-prove-opcodes:       $(prove_opcodes_tests:=.prove)
test-prove-erc20:         $(prove_erc20_tests:=.prove)
test-prove-bihu:          $(prove_bihu_tests:=.prove)
test-prove-examples:      $(prove_examples_tests:=.prove)
test-prove-mcd:           $(prove_mcd_tests:=.prove)
test-prove-optimizations: $(prove_optimization_tests:=.prove)

test-failing-prove: $(prove_failing_tests:=.prove)

test-klab-prove: KPROVE_OPTS += --debugger
test-klab-prove: $(smoke_tests_prove:=.prove)

# to generate optimizations.md, run: ./optimizer/optimize.sh &> output
tests/specs/opcodes/evm-optimizations-spec.md: optimizations.md
	cat $< | sed 's/^rule/claim/' | sed 's/EVM-OPTIMIZATIONS/EVM-OPTIMIZATIONS-SPEC/' | grep -v 'priority(40)' > $@

# Parse Tests

parse_tests:=$(wildcard tests/interactive/*.json) \
             $(wildcard tests/interactive/*.evm)

test-parse: $(parse_tests:=.parse)
	echo $(parse_tests)

# Failing correctly tests

failure_tests:=$(wildcard tests/failing/*.json)

test-failure: $(failure_tests:=.run-expected)

# kevm-pyk Tests

kevm_pyk_tests :=                                                                                              \
                  tests/interactive/vmLogTest/log3.json.gst-to-kore.check                                      \
                  tests/ethereum-tests/BlockchainTests/GeneralStateTests/VMTests/vmArithmeticTest/add.json.run \
                  tests/specs/examples/empty-bin-runtime.k                                                     \
                  tests/specs/examples/erc20-bin-runtime.k                                                     \
                  tests/specs/examples/erc721-bin-runtime.k

test-kevm-pyk: KEVM_OPTS += --pyk --verbose --profile
test-kevm-pyk: KEVM = $(PYK_ACTIVATE) && kevm
test-kevm-pyk: KOMPILE = $(PYK_ACTIVATE) && kevm kompile
test-kevm-pyk: $(kevm_pyk_tests) venv

# Interactive Tests

test-interactive: test-interactive-run test-interactive-prove test-interactive-search test-interactive-help

test-interactive-run: $(smoke_tests_run:=.run-interactive)
test-interactive-prove: $(smoke_tests_prove:=.prove)

search_tests:=$(wildcard tests/interactive/search/*.evm)
test-interactive-search: $(search_tests:=.search)

test-interactive-help:
	$(KEVM) help

proto_tester := $(LOCAL_BIN)/proto_tester
proto-tester: $(proto_tester)
$(proto_tester): tests/vm/proto_tester.cpp
	@mkdir -p $(LOCAL_BIN)
	$(CXX) -I $(LOCAL_LIB)/proto $(protobuf_out) $< -o $@ -lprotobuf -lpthread

node_tests:=$(wildcard tests/vm/*.bin)
test-node: $(node_tests:=.run-node)

tests/vm/%.run-node: tests/vm/%.expected $(KEVM_BIN)/kevm-vm $(proto_tester)
	bash -c " \
	  kevm-vm 8888 127.0.0.1 & \
	  while ! netcat -z 127.0.0.1 8888; do sleep 0.1; done; \
	  netcat -N 127.0.0.1 8888 < tests/vm/$* > tests/vm/$*.out; \
	  kill %kevm-vm || true"
	$(proto_tester) $< tests/vm/$*.out

# Media
# -----

media: media-pdf

### Media generated PDFs

media_pdfs := 201710-presentation-devcon3                          \
              201801-presentation-csf                              \
              201905-exercise-k-workshop                           \
              201908-trufflecon-workshop 201908-trufflecon-firefly

media/%.pdf: media/%.md media/citations.md
	@mkdir -p $(dir $@)
	cat $^ | pandoc --from markdown --filter pandoc-citeproc --to beamer --output $@

media-pdf: $(patsubst %, media/%.pdf, $(media_pdfs))

metropolis-theme: $(BUILD_DIR)/media/metropolis/beamerthememetropolis.sty

$(BUILD_DIR)/media/metropolis/beamerthememetropolis.sty:
	cd $(dir $@) && $(MAKE)<|MERGE_RESOLUTION|>--- conflicted
+++ resolved
@@ -462,14 +462,8 @@
 # solc-to-k
 # ---------
 
-<<<<<<< HEAD
-=======
-KEVM_PYK_DIR := ./kevm-pyk
-VENV_DIR     := $(BUILD_DIR)/venv
-PYK_ACTIVATE := . $(VENV_DIR)/bin/activate
-FOUNDRY_PAR  := 4
-
->>>>>>> 82d59df2
+FOUNDRY_PAR := 4
+
 venv-clean:
 	rm -rf $(VENV_DIR)
 	rm -rf $(KEVM_LIB)/kframework/lib/python3.8
