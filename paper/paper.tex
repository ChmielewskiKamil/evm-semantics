\documentclass{llncs}
\usepackage[T1]{fontenc}
\usepackage[%
    breaklinks=true,colorlinks=true,linkcolor=black,% citecolor=black,urlcolor=black,bookmarks=true,bookmarksopen=false,%
    pdfauthor={},%
    pdftitle={tls mitm}%
    ,pdftex]{hyperref}
%\usepackage{balance}
\usepackage{amsfonts}
\usepackage{wasysym}
\usepackage{lmodern}
\usepackage{graphicx}
\usepackage{multirow}
\usepackage{color}
\usepackage{booktabs}
\usepackage{tabularx}
\usepackage{textcomp}
\usepackage{url}\urlstyle{rm}
\usepackage{cite}
\usepackage[skip=8pt]{caption}
\usepackage[protrusion=true,expansion=true,kerning,tracking]{microtype}
\SetExtraKerning{encoding=*,font=*}{\textemdash={120,120}} % Add space around emdashes
\renewcommand{\paragraph}[1]{\smallskip\noindent\textbf{#1}\quad}
\newcommand{\subpar}[1]{\smallskip\noindent\textsl{#1}\enspace}
%\usepackage{flushend}

% Fix URL hyphenation (AH 12/2008)
\def\UrlBreaks{\do-\do\.\do\@\do\\\do\!\do\_\do\|\do\;\do\>\do\]%
 \do\)\do\,\do\?\do\'\do+\do\=\do\#}
\def\UrlBigBreaks{\do\:\do\/}%

%\newtheorem{theorem}{Theorem}
\newcommand{\FF}{\ensuremath{\mathbb{F}}}
\newcommand{\QQ}{\ensuremath{\mathbb{Q}}}

\usepackage{soul}
\usepackage{xspace}
\newcommand{\TODO}[1]{\hl{\textbf{TODO:} #1}\xspace}
\newcommand{\todo}[1]{\TODO{#1}}
\newcommand{\TK}{\hl{\bf TK}\xspace}
\newcommand{\tk}{\TK}
% \newcommand{\comment}[1]{\relax}
\newcommand{\eg}{e.g.\@\xspace}
\newcommand{\ie}{i.e.\@\xspace}
\newcommand{\twolinecell}[2][r]{%
  \begin{tabular}[#1]{@{}c@{}}#2\end{tabular}}

% Keep extra detail for the extended version
\newif\ifext\extfalse

\ifext
\usepackage{algorithm}
\usepackage{algpseudocode}
\fi

% No ACM copyright box
%\makeatletter\def\@copyrightspace{\relax}\makeatother

\newfont{\mycrnotice}{ptmr8t at 7pt}
\newfont{\myconfname}{ptmri8t at 7pt}
\let\crnotice\mycrnotice%
\let\confname\myconfname%

%\permission{Permission to make digital or hard copies of part or all of this work for personal or classroom use is granted without fee provided that copies are not made or distributed for profit or commercial advantage and that copies bear this notice and the full citation on the first page. Copyrights for third-party components of this work must be honored. For all other uses, contact the Owner/Author(s). Copyright is held by the owner/author(s).}
%\conferenceinfo{CCS'15,}{October 12--16, 2015, Denver, Colorado, USA.}
%\copyrightetc{ACM \the\acmcopyr}
%\crdata{978-1-4503-3832-5/15/10. \\
%DOI: http://dx.doi.org/10.1145/2810103.2813707}

\newcommand{\smallish}{}

% remove copyright section
\makeatletter
\def\@copyrightspace{\relax}
\makeatother

\begin{document}
\pagenumbering{arabic}
\thispagestyle{empty}

<<<<<<< HEAD
\title{Towards Formal Analysis of Ethereum  Smart Contracts}
=======
\title{Short Paper: Towards Formal Analysis of Ethereum  Smart Contracts}
>>>>>>> 0709e67f

\newif\ifblind\blindfalse % Blind submission?

\ifblind
\author{Everett Hildenbrandt\inst{1} \and Manasvi Saxena\inst{1} \and Deepak
Kumar\inst{1} \and Zane Ma\inst{1}}

\institute{University of Illinois, Urbana-Champaign}
\else
\author{}
\institute{}
\fi

\newcommand{\K}{$\mathbb{K}$}

\maketitle
\begin{abstract}
Part of Ethereum's rapid growth in value and adoption is due to
its programmatic interface to the currency, smart contracts. Because bugs in
these contracts can be financially devastating, there is much scrutiny to the contracts that are
placed and interacted with on the Ethereum blockchain. To mitigate concerns
regarding malicious or poorly programmed smart contracts, the Ethereum community
has recently turned to formal verification as a means for verifying properties
of smart contracts. In this work, we model the Ethereum Virtual Machine
(EVM)~\cite{wood2014ethereum} in \K{}, a language built
specifically for extensible, formal verification of programming languages. We
then demonstrate verification for program correctness using our tool, and extend
to model gas in EVM programs.
\end{abstract}
% \input{abstract}
\input{introduction}
\input{background}
\input{methodology}
\input{evaluation}
\input{related}
\input{future}
\input{conclusion}

% References: 1 page (can only fit 30-some citations, argh!)

%\section*{Acknowledgments}
%acknowledgemnets

\clubpenalty=0\widowpenalty=0
\small\bibliographystyle{abbrv}
\bibliography{paper}
\nocite{*}

\end{document}<|MERGE_RESOLUTION|>--- conflicted
+++ resolved
@@ -78,11 +78,7 @@
 \pagenumbering{arabic}
 \thispagestyle{empty}
 
-<<<<<<< HEAD
-\title{Towards Formal Analysis of Ethereum  Smart Contracts}
-=======
 \title{Short Paper: Towards Formal Analysis of Ethereum  Smart Contracts}
->>>>>>> 0709e67f
 
 \newif\ifblind\blindfalse % Blind submission?
 
