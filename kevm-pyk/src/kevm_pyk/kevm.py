import logging
import sys
from pathlib import Path
from subprocess import CalledProcessError
from typing import Any, Dict, Final, Iterable, List, Optional

from pyk.cli_utils import run_process
from pyk.kast import KApply, KInner, KLabel, KSort, KToken, KVariable, build_assoc
from pyk.kastManip import flatten_label, get_cell
from pyk.ktool import KProve, KRun
from pyk.ktool.kompile import KompileBackend
from pyk.ktool.kprint import paren
from pyk.prelude.kbool import notBool
from pyk.prelude.kint import intToken
from pyk.prelude.string import stringToken

from .utils import add_include_arg

_LOGGER: Final = logging.getLogger(__name__)


# KEVM class


class KEVM(KProve, KRun):
    def __init__(
        self,
        definition_dir: Path,
        main_file: Optional[Path] = None,
        use_directory: Optional[Path] = None,
        profile: bool = False,
    ) -> None:
        # I'm going for the simplest version here, we can change later if there is an advantage.
        # https://stackoverflow.com/questions/9575409/calling-parent-class-init-with-multiple-inheritance-whats-the-right-way
        # Note that they say using `super` supports dependency injection, but I have never liked dependency injection anyway.
        KProve.__init__(self, definition_dir, use_directory=use_directory, main_file=main_file, profile=profile)
        KRun.__init__(self, definition_dir, use_directory=use_directory, profile=profile)
        KEVM._patch_symbol_table(self.symbol_table)

    @staticmethod
    def kompile(
        definition_dir: Path,
        backend: KompileBackend,
        main_file: Path,
        emit_json: bool = True,
        includes: Iterable[str] = (),
        main_module_name: Optional[str] = None,
        syntax_module_name: Optional[str] = None,
        md_selector: Optional[str] = None,
        profile: bool = False,
        debug: bool = False,
        ccopts: Iterable[str] = (),
        llvm_kompile: bool = True,
        optimization: int = 0,
    ) -> 'KEVM':
        command = ['kompile', '--output-definition', str(definition_dir), str(main_file)]
        if debug:
            command += ['--debug']
        command += ['--backend', backend.value]
        command += ['--main-module', main_module_name] if main_module_name else []
        command += ['--syntax-module', syntax_module_name] if syntax_module_name else []
        command += ['--md-selector', md_selector] if md_selector else []
        command += ['--hook-namespaces', ' '.join(KEVM.hook_namespaces())]
        command += add_include_arg(includes)
        if emit_json:
            command += ['--emit-json']
<<<<<<< HEAD
        if not llvm_kompile:
            command += ['--no-llvm-kompile']
        if ccopts:
            for ccopt in ccopts:
                command += ['-ccopt', ccopt]
        if 0 < optimization and optimization <= 3:
            command += [f'-O{optimization}']
        command += ['--concrete-rules', ','.join(KEVM.concrete_rules())]
=======
        if backend == KompileBackend.HASKELL:
            command += ['--concrete-rules', ','.join(KEVM.concrete_rules())]
        if backend == KompileBackend.LLVM:
            if ccopts:
                for ccopt in ccopts:
                    command += ['-ccopt', ccopt]
            if 0 < optimization and optimization <= 3:
                command += [f'-O{optimization}']
            if not llvm_kompile:
                command += ['--no-llvm-kompile']
>>>>>>> f128bdba
        try:
            run_process(command, logger=_LOGGER, profile=profile)
        except CalledProcessError as err:
            sys.stderr.write(f'\nkompile stdout:\n{err.stdout}\n')
            sys.stderr.write(f'\nkompile stderr:\n{err.stderr}\n')
            sys.stderr.write(f'\nkompile returncode:\n{err.returncode}\n')
            sys.stderr.flush()
            raise
        return KEVM(definition_dir, main_file=main_file)

    @staticmethod
    def _patch_symbol_table(symbol_table: Dict[str, Any]) -> None:
        # fmt: off
        symbol_table['_orBool_']                                      = paren(symbol_table['_orBool_'])
        symbol_table['_andBool_']                                     = paren(symbol_table['_andBool_'])
        symbol_table['_impliesBool_']                                 = paren(symbol_table['_impliesBool_'])
        symbol_table['notBool_']                                      = paren(symbol_table['notBool_'])
        symbol_table['_/Int_']                                        = paren(symbol_table['_/Int_'])
        symbol_table['_*Int_']                                        = paren(symbol_table['_*Int_'])
        symbol_table['_-Int_']                                        = paren(symbol_table['_-Int_'])
        symbol_table['_+Int_']                                        = paren(symbol_table['_+Int_'])
        symbol_table['_&Int_']                                        = paren(symbol_table['_&Int_'])
        symbol_table['_|Int_']                                        = paren(symbol_table['_|Int_'])
        symbol_table['_modInt_']                                      = paren(symbol_table['_modInt_'])
        symbol_table['#Or']                                           = paren(symbol_table['#Or'])
        symbol_table['#And']                                          = paren(symbol_table['#And'])
        symbol_table['#Implies']                                      = paren(symbol_table['#Implies'])
        symbol_table['_Set_']                                         = paren(symbol_table['_Set_'])
        symbol_table['_|->_']                                         = paren(symbol_table['_|->_'])
        symbol_table['_Map_']                                         = paren(lambda m1, m2: m1 + '\n' + m2)
        symbol_table['_AccountCellMap_']                              = paren(lambda a1, a2: a1 + '\n' + a2)
        symbol_table['.AccountCellMap']                               = lambda: '.Bag'
        symbol_table['AccountCellMapItem']                            = lambda k, v: v
        symbol_table['_[_:=_]_EVM-TYPES_Memory_Memory_Int_ByteArray'] = lambda m, k, v: m + ' [ '  + k + ' := (' + v + '):ByteArray ]'
        symbol_table['_[_.._]_EVM-TYPES_ByteArray_ByteArray_Int_Int'] = lambda m, s, w: '(' + m + ' [ ' + s + ' .. ' + w + ' ]):ByteArray'
        symbol_table['_<Word__EVM-TYPES_Int_Int_Int']                 = paren(lambda a1, a2: '(' + a1 + ') <Word ('  + a2 + ')')
        symbol_table['_>Word__EVM-TYPES_Int_Int_Int']                 = paren(lambda a1, a2: '(' + a1 + ') >Word ('  + a2 + ')')
        symbol_table['_<=Word__EVM-TYPES_Int_Int_Int']                = paren(lambda a1, a2: '(' + a1 + ') <=Word (' + a2 + ')')
        symbol_table['_>=Word__EVM-TYPES_Int_Int_Int']                = paren(lambda a1, a2: '(' + a1 + ') >=Word (' + a2 + ')')
        symbol_table['_==Word__EVM-TYPES_Int_Int_Int']                = paren(lambda a1, a2: '(' + a1 + ') ==Word (' + a2 + ')')
        symbol_table['_s<Word__EVM-TYPES_Int_Int_Int']                = paren(lambda a1, a2: '(' + a1 + ') s<Word (' + a2 + ')')
        if 'typedArgs' in symbol_table:
            symbol_table['typedArgs'] = paren(symbol_table['typedArgs'])
        # fmt: on

    class Sorts:
        KEVM_CELL: Final = KSort('KevmCell')

    @staticmethod
    def hook_namespaces() -> List[str]:
        return ['JSON', 'KRYPTO', 'BLOCKCHAIN']

    @staticmethod
    def concrete_rules() -> List[str]:
        return [
            'EVM.allBut64th.pos',
            'EVM.Caddraccess',
            'EVM.Cbalance.new',
            'EVM.Cbalance.old',
            'EVM.Cextcodecopy.new',
            'EVM.Cextcodecopy.old',
            'EVM.Cextcodehash.new',
            'EVM.Cextcodehash.old',
            'EVM.Cextcodesize.new',
            'EVM.Cextcodesize.old',
            'EVM.Cextra.new',
            'EVM.Cextra.old',
            'EVM.Cgascap',
            'EVM.Cmem',
            'EVM.Cmodexp.new',
            'EVM.Cmodexp.old',
            'EVM.Csload.new',
            'EVM.Csstore.new',
            'EVM.Csstore.old',
            'EVM.Cstorageaccess',
            'EVM.ecrec',
            'EVM.#memoryUsageUpdate.some',
            'EVM.Rsstore.new',
            'EVM.Rsstore.old',
            'EVM-TYPES.#asByteStack',
            'EVM-TYPES.#asByteStackAux.recursive',
            'EVM-TYPES.#asWord.recursive',
            'EVM-TYPES.ByteArray.range',
            'EVM-TYPES.bytesRange',
            'EVM-TYPES.mapWriteBytes.recursive',
            'EVM-TYPES.#padRightToWidth',
            'EVM-TYPES.#padToWidth',
            'EVM-TYPES.padToWidthNonEmpty',
            'EVM-TYPES.powmod.nonzero',
            'EVM-TYPES.powmod.zero',
            'EVM-TYPES.#range',
            'EVM-TYPES.signextend.invalid',
            'EVM-TYPES.signextend.negative',
            'EVM-TYPES.signextend.positive',
            'EVM-TYPES.upDivInt',
            'SERIALIZATION.keccak',
            'SERIALIZATION.#newAddr',
            'SERIALIZATION.#newAddrCreate2',
        ]

    @staticmethod
    def halt() -> KApply:
        return KApply('#halt_EVM_KItem')

    @staticmethod
    def execute() -> KApply:
        return KApply('#execute_EVM_KItem')

    @staticmethod
    def jumpi() -> KApply:
        return KApply('JUMPI_EVM_BinStackOp')

    @staticmethod
    def jump() -> KApply:
        return KApply('JUMP_EVM_UnStackOp')

    @staticmethod
    def jumpi_applied(pc: KInner, cond: KInner) -> KApply:
        return KApply('____EVM_InternalOp_BinStackOp_Int_Int', [KEVM.jumpi(), pc, cond])

    @staticmethod
    def jump_applied(pc: KInner) -> KApply:
        return KApply('___EVM_InternalOp_UnStackOp_Int', [KEVM.jump(), pc])

    @staticmethod
    def pow256() -> KApply:
        return KApply('pow256_WORD_Int', [])

    @staticmethod
    def range_uint(width: int, i: KInner) -> KApply:
        return KApply('#rangeUInt(_,_)_WORD_Bool_Int_Int', [intToken(width), i])

    @staticmethod
    def range_sint(width: int, i: KInner) -> KApply:
        return KApply('#rangeSInt(_,_)_WORD_Bool_Int_Int', [intToken(width), i])

    @staticmethod
    def range_address(i: KInner) -> KApply:
        return KApply('#rangeAddress(_)_WORD_Bool_Int', [i])

    @staticmethod
    def range_bool(i: KInner) -> KApply:
        return KApply('#rangeBool(_)_WORD_Bool_Int', [i])

    @staticmethod
    def range_bytes(width: KInner, ba: KInner) -> KApply:
        return KApply('#rangeBytes(_,_)_WORD_Bool_Int_Int', [width, ba])

    @staticmethod
    def bool_2_word(cond: KInner) -> KApply:
        return KApply('bool2Word(_)_EVM-TYPES_Int_Bool', [cond])

    @staticmethod
    def size_bytearray(ba: KInner) -> KApply:
        return KApply('#sizeByteArray(_)_EVM-TYPES_Int_ByteArray', [ba])

    @staticmethod
    def inf_gas(g: KInner) -> KApply:
        return KApply('infGas', [g])

    @staticmethod
    def compute_valid_jumpdests(p: KInner) -> KApply:
        return KApply('#computeValidJumpDests(_)_EVM_Set_ByteArray', [p])

    @staticmethod
    def bin_runtime(c: KInner) -> KApply:
        return KApply('binRuntime', [c])

    @staticmethod
    def hashed_location(compiler: str, base: KInner, offset: KInner, member_offset: int = 0) -> KApply:
        location = KApply(
            '#hashedLocation(_,_,_)_HASHED-LOCATIONS_Int_String_Int_IntList', [stringToken(compiler), base, offset]
        )
        if member_offset > 0:
            location = KApply('_+Int_', [location, intToken(member_offset)])
        return location

    @staticmethod
    def loc(accessor: KInner) -> KApply:
        return KApply('contract_access_loc', [accessor])

    @staticmethod
    def lookup(map: KInner, key: KInner) -> KApply:
        return KApply('#lookup(_,_)_EVM-TYPES_Int_Map_Int', [map, key])

    @staticmethod
    def abi_calldata(name: str, args: List[KInner]) -> KApply:
        return KApply(
            '#abiCallData(_,_)_EVM-ABI_ByteArray_String_TypedArgs', [stringToken(name), KEVM.typed_args(args)]
        )

    @staticmethod
    def abi_selector(name: str) -> KApply:
        return KApply('abi_selector', [stringToken(name)])

    @staticmethod
    def abi_address(a: KInner) -> KApply:
        return KApply('#address(_)_EVM-ABI_TypedArg_Int', [a])

    @staticmethod
    def abi_bool(b: KInner) -> KApply:
        return KApply('#bool(_)_EVM-ABI_TypedArg_Int', [b])

    @staticmethod
    def abi_type(type: str, value: KInner) -> KApply:
        return KApply('abi_type_' + type, [value])

    @staticmethod
    def empty_typedargs() -> KApply:
        return KApply('.List{"_,__EVM-ABI_TypedArgs_TypedArg_TypedArgs"}_TypedArgs')

    @staticmethod
    def bytes_append(b1: KInner, b2: KInner) -> KApply:
        return KApply('_++__EVM-TYPES_ByteArray_ByteArray_ByteArray', [b1, b2])

    @staticmethod
    def account_cell(
        id: KInner, balance: KInner, code: KInner, storage: KInner, orig_storage: KInner, nonce: KInner
    ) -> KApply:
        return KApply(
            '<account>',
            [
                KApply('<acctID>', [id]),
                KApply('<balance>', [balance]),
                KApply('<code>', [code]),
                KApply('<storage>', [storage]),
                KApply('<origStorage>', [orig_storage]),
                KApply('<nonce>', [nonce]),
            ],
        )

    @staticmethod
    def wordstack_len(constrained_term: KInner) -> int:
        return len(flatten_label('_:__EVM-TYPES_WordStack_Int_WordStack', get_cell(constrained_term, 'WORDSTACK_CELL')))

    @staticmethod
    def parse_bytestack(s: KInner) -> KApply:
        return KApply('#parseByteStack(_)_SERIALIZATION_ByteArray_String', [s])

    @staticmethod
    def bytearray_empty() -> KApply:
        return KApply('.ByteArray_EVM-TYPES_ByteArray')

    @staticmethod
    def intlist(ints: List[KInner]) -> KApply:
        res = KApply('.List{"___HASHED-LOCATIONS_IntList_Int_IntList"}_IntList')
        for i in reversed(ints):
            res = KApply('___HASHED-LOCATIONS_IntList_Int_IntList', [i, res])
        return res

    @staticmethod
    def typed_args(args: List[KInner]) -> KApply:
        res = KApply('.List{"_,__EVM-ABI_TypedArgs_TypedArg_TypedArgs"}_TypedArgs')
        for i in reversed(args):
            res = KApply('_,__EVM-ABI_TypedArgs_TypedArg_TypedArgs', [i, res])
        return res

    @staticmethod
    def accounts(accts: List[KInner]) -> KInner:
        return build_assoc(KApply('.AccountCellMap'), KLabel('_AccountCellMap_'), accts)


class Foundry(KEVM):
    def __init__(
        self,
        definition_dir: Path,
        main_file: Optional[Path] = None,
        use_directory: Optional[Path] = None,
        profile: bool = False,
    ) -> None:
<<<<<<< HEAD
=======
        # copied from KEVM class and adapted to inherit KPrint instead
>>>>>>> f128bdba
        KEVM.__init__(self, definition_dir, main_file=main_file, use_directory=use_directory, profile=profile)
        Foundry._patch_symbol_table(self.symbol_table)

    class Sorts:
        FOUNDRY_CELL: Final = KSort('FoundryCell')

    @staticmethod
    def _patch_symbol_table(symbol_table: Dict[str, Any]) -> None:
        KEVM._patch_symbol_table(symbol_table)

    @staticmethod
    def success(s: KInner, dst: KInner) -> KApply:
        return KApply('foundry_success ', [s, dst])

    @staticmethod
    def fail(s: KInner, dst: KInner) -> KApply:
        return notBool(Foundry.success(s, dst))

    # address(uint160(uint256(keccak256("foundry default caller"))))

    @staticmethod
    def address_CALLER() -> KToken:  # noqa: N802
        return intToken(0x1804C8AB1F12E6BBF3894D4083F33E07309D1F38)

    @staticmethod
    def account_CALLER() -> KApply:  # noqa: N802
        return KEVM.account_cell(
            Foundry.address_CALLER(), intToken(0), KEVM.bytearray_empty(), KApply('.Map'), KApply('.Map'), intToken(0)
        )

    @staticmethod
    def address_TEST_CONTRACT() -> KToken:  # noqa: N802
        return intToken(0xB4C79DAB8F259C7AEE6E5B2AA729821864227E84)

    @staticmethod
    def account_TEST_CONTRACT_ADDRESS() -> KApply:  # noqa: N802
        return KEVM.account_cell(
            Foundry.address_TEST_CONTRACT(),
            intToken(0),
            KVariable('TEST_CODE'),
            KApply('.Map'),
            KApply('.Map'),
            intToken(0),
        )

    @staticmethod
    def address_CHEATCODE() -> KToken:  # noqa: N802
        return intToken(0x7109709ECFA91A80626FF3989D68F67F5B1DD12D)

    # Same address as the one used in DappTools's HEVM
    # address(bytes20(uint160(uint256(keccak256('hevm cheat code')))))
    @staticmethod
    def account_CHEATCODE_ADDRESS(store_var: KInner) -> KApply:  # noqa: N802
        return KEVM.account_cell(
            Foundry.address_CHEATCODE(),  # Hardcoded for now
            intToken(0),
            KToken('b"\\x00"', 'Bytes'),
            store_var,
            KApply('.Map'),
            intToken(0),
        )

    @staticmethod
    def address_HARDHAT_CONSOLE() -> KToken:  # noqa: N802
        return intToken(0x000000000000000000636F6E736F6C652E6C6F67)

    # Hardhat console address (0x000000000000000000636F6e736F6c652e6c6f67)
    # https://github.com/nomiclabs/hardhat/blob/master/packages/hardhat-core/console.sol
    @staticmethod
    def account_HARDHAT_CONSOLE_ADDRESS() -> KApply:  # noqa: N802
        return KEVM.account_cell(
            Foundry.address_HARDHAT_CONSOLE(),
            intToken(0),
            KEVM.bytearray_empty(),
            KApply('.Map'),
            KApply('.Map'),
            intToken(0),
        )<|MERGE_RESOLUTION|>--- conflicted
+++ resolved
@@ -64,16 +64,6 @@
         command += add_include_arg(includes)
         if emit_json:
             command += ['--emit-json']
-<<<<<<< HEAD
-        if not llvm_kompile:
-            command += ['--no-llvm-kompile']
-        if ccopts:
-            for ccopt in ccopts:
-                command += ['-ccopt', ccopt]
-        if 0 < optimization and optimization <= 3:
-            command += [f'-O{optimization}']
-        command += ['--concrete-rules', ','.join(KEVM.concrete_rules())]
-=======
         if backend == KompileBackend.HASKELL:
             command += ['--concrete-rules', ','.join(KEVM.concrete_rules())]
         if backend == KompileBackend.LLVM:
@@ -84,7 +74,6 @@
                 command += [f'-O{optimization}']
             if not llvm_kompile:
                 command += ['--no-llvm-kompile']
->>>>>>> f128bdba
         try:
             run_process(command, logger=_LOGGER, profile=profile)
         except CalledProcessError as err:
@@ -355,10 +344,6 @@
         use_directory: Optional[Path] = None,
         profile: bool = False,
     ) -> None:
-<<<<<<< HEAD
-=======
-        # copied from KEVM class and adapted to inherit KPrint instead
->>>>>>> f128bdba
         KEVM.__init__(self, definition_dir, main_file=main_file, use_directory=use_directory, profile=profile)
         Foundry._patch_symbol_table(self.symbol_table)
 
