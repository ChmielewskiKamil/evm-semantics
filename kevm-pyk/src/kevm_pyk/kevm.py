import logging
import sys
from pathlib import Path
from subprocess import CalledProcessError
from typing import Any, Dict, Final, Iterable, List, Optional

from pyk.cli_utils import run_process
from pyk.kast import KApply, KInner, KLabel, KSort, KToken, KVariable, build_assoc
from pyk.kastManip import flatten_label, get_cell
<<<<<<< HEAD
from pyk.ktool import KPrint, KProve, KRun
from pyk.ktool.kompile import KompileBackend
=======
from pyk.ktool import KProve, KRun
>>>>>>> 3d3d79ee
from pyk.ktool.kprint import paren
from pyk.prelude.kbool import notBool
from pyk.prelude.kint import intToken
from pyk.prelude.string import stringToken

from .utils import add_include_arg

_LOGGER: Final = logging.getLogger(__name__)


# KEVM class


class KEVM(KProve, KRun):
    def __init__(
        self,
        definition_dir: Path,
        main_file: Optional[Path] = None,
        use_directory: Optional[Path] = None,
        profile: bool = False,
    ) -> None:
        # I'm going for the simplest version here, we can change later if there is an advantage.
        # https://stackoverflow.com/questions/9575409/calling-parent-class-init-with-multiple-inheritance-whats-the-right-way
        # Note that they say using `super` supports dependency injection, but I have never liked dependency injection anyway.
        KProve.__init__(self, definition_dir, use_directory=use_directory, main_file=main_file, profile=profile)
        KRun.__init__(self, definition_dir, use_directory=use_directory, profile=profile)
        KEVM._patch_symbol_table(self.symbol_table)

    @staticmethod
    def kompile(
        definition_dir: Path,
        backend: KompileBackend,
        main_file: Path,
        emit_json: bool = True,
        includes: Iterable[str] = (),
        main_module_name: Optional[str] = None,
        syntax_module_name: Optional[str] = None,
        md_selector: Optional[str] = None,
        profile: bool = False,
        debug: bool = False,
        ccopts: Iterable[str] = (),
        llvm_kompile: bool = True,
        optimization: int = 0,
    ) -> 'KEVM':
        command = ['kompile', '--output-definition', str(definition_dir), str(main_file)]
        if debug:
            command += ['--debug']
        command += ['--backend', backend.value]
        command += ['--main-module', main_module_name] if main_module_name else []
        command += ['--syntax-module', syntax_module_name] if syntax_module_name else []
        command += ['--md-selector', md_selector] if md_selector else []
        command += ['--hook-namespaces', ' '.join(KEVM.hook_namespaces())]
        command += add_include_arg(includes)
        if emit_json:
            command += ['--emit-json']
        if backend == KompileBackend.HASKELL:
            command += ['--concrete-rules', ','.join(KEVM.concrete_rules())]
        if backend == KompileBackend.LLVM:
            if ccopts:
                for ccopt in ccopts:
                    command += ['-ccopt', ccopt]
            if 0 < optimization and optimization <= 3:
                command += [f'-O{optimization}']
            if not llvm_kompile:
                command += ['--no-llvm-kompile']
        try:
            run_process(command, logger=_LOGGER, profile=profile)
        except CalledProcessError as err:
            sys.stderr.write(f'\nkompile stdout:\n{err.stdout}\n')
            sys.stderr.write(f'\nkompile stderr:\n{err.stderr}\n')
            sys.stderr.write(f'\nkompile returncode:\n{err.returncode}\n')
            sys.stderr.flush()
            raise
        return KEVM(definition_dir, main_file=main_file)

    @staticmethod
    def _patch_symbol_table(symbol_table: Dict[str, Any]) -> None:
        # fmt: off
        symbol_table['_orBool_']                                      = paren(symbol_table['_orBool_'])
        symbol_table['_andBool_']                                     = paren(symbol_table['_andBool_'])
        symbol_table['_impliesBool_']                                 = paren(symbol_table['_impliesBool_'])
        symbol_table['notBool_']                                      = paren(symbol_table['notBool_'])
        symbol_table['_/Int_']                                        = paren(symbol_table['_/Int_'])
        symbol_table['_*Int_']                                        = paren(symbol_table['_*Int_'])
        symbol_table['_-Int_']                                        = paren(symbol_table['_-Int_'])
        symbol_table['_+Int_']                                        = paren(symbol_table['_+Int_'])
        symbol_table['#Or']                                           = paren(symbol_table['#Or'])
        symbol_table['#And']                                          = paren(symbol_table['#And'])
        symbol_table['#Implies']                                      = paren(symbol_table['#Implies'])
        symbol_table['_Set_']                                         = paren(symbol_table['_Set_'])
        symbol_table['_|->_']                                         = paren(symbol_table['_|->_'])
        symbol_table['_Map_']                                         = paren(lambda m1, m2: m1 + '\n' + m2)
        symbol_table['_AccountCellMap_']                              = paren(lambda a1, a2: a1 + '\n' + a2)
        symbol_table['.AccountCellMap']                               = lambda: '.Bag'
        symbol_table['AccountCellMapItem']                            = lambda k, v: v
        symbol_table['_[_:=_]_EVM-TYPES_Memory_Memory_Int_ByteArray'] = lambda m, k, v: m + ' [ '  + k + ' := (' + v + '):ByteArray ]'
        symbol_table['_[_.._]_EVM-TYPES_ByteArray_ByteArray_Int_Int'] = lambda m, s, w: '(' + m + ' [ ' + s + ' .. ' + w + ' ]):ByteArray'
        symbol_table['_<Word__EVM-TYPES_Int_Int_Int']                 = paren(lambda a1, a2: '(' + a1 + ') <Word ('  + a2 + ')')
        symbol_table['_>Word__EVM-TYPES_Int_Int_Int']                 = paren(lambda a1, a2: '(' + a1 + ') >Word ('  + a2 + ')')
        symbol_table['_<=Word__EVM-TYPES_Int_Int_Int']                = paren(lambda a1, a2: '(' + a1 + ') <=Word (' + a2 + ')')
        symbol_table['_>=Word__EVM-TYPES_Int_Int_Int']                = paren(lambda a1, a2: '(' + a1 + ') >=Word (' + a2 + ')')
        symbol_table['_==Word__EVM-TYPES_Int_Int_Int']                = paren(lambda a1, a2: '(' + a1 + ') ==Word (' + a2 + ')')
        symbol_table['_s<Word__EVM-TYPES_Int_Int_Int']                = paren(lambda a1, a2: '(' + a1 + ') s<Word (' + a2 + ')')
        # fmt: on

    class Sorts:
        KEVM_CELL: Final = KSort('KevmCell')

    @staticmethod
    def hook_namespaces() -> List[str]:
        return ['JSON', 'KRYPTO', 'BLOCKCHAIN']

    @staticmethod
    def concrete_rules() -> List[str]:
        return [
            'EVM.allBut64th.pos',
            'EVM.Caddraccess',
            'EVM.Cbalance.new',
            'EVM.Cbalance.old',
            'EVM.Cextcodecopy.new',
            'EVM.Cextcodecopy.old',
            'EVM.Cextcodehash.new',
            'EVM.Cextcodehash.old',
            'EVM.Cextcodesize.new',
            'EVM.Cextcodesize.old',
            'EVM.Cextra.new',
            'EVM.Cextra.old',
            'EVM.Cgascap',
            'EVM.Cmem',
            'EVM.Cmodexp.new',
            'EVM.Cmodexp.old',
            'EVM.Csload.new',
            'EVM.Csstore.new',
            'EVM.Csstore.old',
            'EVM.Cstorageaccess',
            'EVM.ecrec',
            'EVM.#memoryUsageUpdate.some',
            'EVM.Rsstore.new',
            'EVM.Rsstore.old',
            'EVM-TYPES.#asByteStack',
            'EVM-TYPES.#asByteStackAux.recursive',
            'EVM-TYPES.#asWord.recursive',
            'EVM-TYPES.ByteArray.range',
            'EVM-TYPES.bytesRange',
            'EVM-TYPES.mapWriteBytes.recursive',
            'EVM-TYPES.#padRightToWidth',
            'EVM-TYPES.#padToWidth',
            'EVM-TYPES.padToWidthNonEmpty',
            'EVM-TYPES.powmod.nonzero',
            'EVM-TYPES.powmod.zero',
            'EVM-TYPES.#range',
            'EVM-TYPES.signextend.invalid',
            'EVM-TYPES.signextend.negative',
            'EVM-TYPES.signextend.positive',
            'EVM-TYPES.upDivInt',
            'SERIALIZATION.keccak',
            'SERIALIZATION.#newAddr',
            'SERIALIZATION.#newAddrCreate2',
        ]

    @staticmethod
    def halt() -> KApply:
        return KApply('#halt_EVM_KItem')

    @staticmethod
    def execute() -> KApply:
        return KApply('#execute_EVM_KItem')

    @staticmethod
    def jumpi() -> KApply:
        return KApply('JUMPI_EVM_BinStackOp')

    @staticmethod
    def jump() -> KApply:
        return KApply('JUMP_EVM_UnStackOp')

    @staticmethod
    def jumpi_applied(pc: KInner, cond: KInner) -> KApply:
        return KApply('____EVM_InternalOp_BinStackOp_Int_Int', [KEVM.jumpi(), pc, cond])

    @staticmethod
    def jump_applied(pc: KInner) -> KApply:
        return KApply('___EVM_InternalOp_UnStackOp_Int', [KEVM.jump(), pc])

    @staticmethod
    def pow256() -> KApply:
        return KApply('pow256_WORD_Int', [])

    @staticmethod
    def range_uint(width: int, i: KInner) -> KApply:
        return KApply('#rangeUInt(_,_)_WORD_Bool_Int_Int', [intToken(width), i])

    @staticmethod
    def range_sint(width: int, i: KInner) -> KApply:
        return KApply('#rangeSInt(_,_)_WORD_Bool_Int_Int', [intToken(width), i])

    @staticmethod
    def range_address(i: KInner) -> KApply:
        return KApply('#rangeAddress(_)_WORD_Bool_Int', [i])

    @staticmethod
    def range_bool(i: KInner) -> KApply:
        return KApply('#rangeBool(_)_WORD_Bool_Int', [i])

    @staticmethod
    def range_bytes(width: KInner, ba: KInner) -> KApply:
        return KApply('#rangeBytes(_,_)_WORD_Bool_Int_Int', [width, ba])

    @staticmethod
    def bool_2_word(cond: KInner) -> KApply:
        return KApply('bool2Word(_)_EVM-TYPES_Int_Bool', [cond])

    @staticmethod
    def size_bytearray(ba: KInner) -> KApply:
        return KApply('#sizeByteArray(_)_EVM-TYPES_Int_ByteArray', [ba])

    @staticmethod
    def inf_gas(g: KInner) -> KApply:
        return KApply('infGas', [g])

    @staticmethod
    def compute_valid_jumpdests(p: KInner) -> KApply:
        return KApply('#computeValidJumpDests(_)_EVM_Set_ByteArray', [p])

    @staticmethod
    def bin_runtime(c: KInner) -> KApply:
        return KApply('binRuntime', [c])

    @staticmethod
    def hashed_location(compiler: str, base: KInner, offset: KInner, member_offset: int = 0) -> KApply:
        location = KApply(
            '#hashedLocation(_,_,_)_HASHED-LOCATIONS_Int_String_Int_IntList', [stringToken(compiler), base, offset]
        )
        if member_offset > 0:
            location = KApply('_+Int_', [location, intToken(member_offset)])
        return location

    @staticmethod
    def loc(accessor: KInner) -> KApply:
        return KApply('contract_access_loc', [accessor])

    @staticmethod
    def lookup(map: KInner, key: KInner) -> KApply:
        return KApply('#lookup(_,_)_EVM-TYPES_Int_Map_Int', [map, key])

    @staticmethod
    def abi_calldata(name: str, args: List[KInner]) -> KApply:
        return KApply(
            '#abiCallData(_,_)_EVM-ABI_ByteArray_String_TypedArgs', [stringToken(name), KEVM.typed_args(args)]
        )

    @staticmethod
    def abi_selector(name: str) -> KApply:
        return KApply('abi_selector', [stringToken(name)])

    @staticmethod
    def abi_address(a: KInner) -> KApply:
        return KApply('#address(_)_EVM-ABI_TypedArg_Int', [a])

    @staticmethod
    def abi_bool(b: KInner) -> KApply:
        return KApply('#bool(_)_EVM-ABI_TypedArg_Int', [b])

    @staticmethod
    def abi_type(type: str, value: KInner) -> KApply:
        return KApply('abi_type_' + type, [value])

    @staticmethod
    def empty_typedargs() -> KApply:
        return KApply('.List{"_,__EVM-ABI_TypedArgs_TypedArg_TypedArgs"}_TypedArgs')

    @staticmethod
    def bytes_append(b1: KInner, b2: KInner) -> KApply:
        return KApply('_++__EVM-TYPES_ByteArray_ByteArray_ByteArray', [b1, b2])

    @staticmethod
    def account_cell(
        id: KInner, balance: KInner, code: KInner, storage: KInner, orig_storage: KInner, nonce: KInner
    ) -> KApply:
        return KApply(
            '<account>',
            [
                KApply('<acctID>', [id]),
                KApply('<balance>', [balance]),
                KApply('<code>', [code]),
                KApply('<storage>', [storage]),
                KApply('<origStorage>', [orig_storage]),
                KApply('<nonce>', [nonce]),
            ],
        )

    @staticmethod
    def wordstack_len(constrained_term: KInner) -> int:
        return len(flatten_label('_:__EVM-TYPES_WordStack_Int_WordStack', get_cell(constrained_term, 'WORDSTACK_CELL')))

    @staticmethod
    def parse_bytestack(s: KInner) -> KApply:
        return KApply('#parseByteStack(_)_SERIALIZATION_ByteArray_String', [s])

    @staticmethod
    def bytearray_empty() -> KApply:
        return KApply('.ByteArray_EVM-TYPES_ByteArray')

    @staticmethod
    def intlist(ints: List[KInner]) -> KApply:
        res = KApply('.List{"___HASHED-LOCATIONS_IntList_Int_IntList"}_IntList')
        for i in reversed(ints):
            res = KApply('___HASHED-LOCATIONS_IntList_Int_IntList', [i, res])
        return res

    @staticmethod
    def typed_args(args: List[KInner]) -> KApply:
        res = KApply('.List{"_,__EVM-ABI_TypedArgs_TypedArg_TypedArgs"}_TypedArgs')
        for i in reversed(args):
            res = KApply('_,__EVM-ABI_TypedArgs_TypedArg_TypedArgs', [i, res])
        return res

    @staticmethod
    def accounts(accts: List[KInner]) -> KInner:
        return build_assoc(KApply('.AccountCellMap'), KLabel('_AccountCellMap_'), accts)


class Foundry(KEVM):
    def __init__(
        self,
        definition_dir: Path,
        main_file: Optional[Path] = None,
        use_directory: Optional[Path] = None,
        profile: bool = False,
    ) -> None:
        # copied from KEVM class and adapted to inherit KPrint instead
        KEVM.__init__(self, definition_dir, main_file=main_file, use_directory=use_directory, profile=profile)
        Foundry._patch_symbol_table(self.symbol_table)

    class Sorts:
        FOUNDRY_CELL: Final = KSort('FoundryCell')

    @staticmethod
    def _patch_symbol_table(symbol_table: Dict[str, Any]) -> None:
        KEVM._patch_symbol_table(symbol_table)

    @staticmethod
    def success(s: KInner, dst: KInner) -> KApply:
        return KApply('foundry_success ', [s, dst])

    @staticmethod
    def fail(s: KInner, dst: KInner) -> KApply:
        return notBool(Foundry.success(s, dst))

    # address(uint160(uint256(keccak256("foundry default caller"))))

    @staticmethod
    def address_CALLER() -> KToken:  # noqa: N802
        return intToken(0x1804C8AB1F12E6BBF3894D4083F33E07309D1F38)

    @staticmethod
    def account_CALLER() -> KApply:  # noqa: N802
        return KEVM.account_cell(
            Foundry.address_CALLER(), intToken(0), KEVM.bytearray_empty(), KApply('.Map'), KApply('.Map'), intToken(0)
        )

    @staticmethod
    def address_TEST_CONTRACT() -> KToken:  # noqa: N802
        return intToken(0xB4C79DAB8F259C7AEE6E5B2AA729821864227E84)

    @staticmethod
    def account_TEST_CONTRACT_ADDRESS() -> KApply:  # noqa: N802
        return KEVM.account_cell(
            Foundry.address_TEST_CONTRACT(),
            intToken(0),
            KVariable('TEST_CODE'),
            KApply('.Map'),
            KApply('.Map'),
            intToken(0),
        )

    @staticmethod
    def address_CHEATCODE() -> KToken:  # noqa: N802
        return intToken(0x7109709ECFA91A80626FF3989D68F67F5B1DD12D)

    # Same address as the one used in DappTools's HEVM
    # address(bytes20(uint160(uint256(keccak256('hevm cheat code')))))
    @staticmethod
    def account_CHEATCODE_ADDRESS(store_var: KInner) -> KApply:  # noqa: N802
        return KEVM.account_cell(
            Foundry.address_CHEATCODE(),  # Hardcoded for now
            intToken(0),
            KToken('b"\\x00"', 'Bytes'),
            store_var,
            KApply('.Map'),
            intToken(0),
        )

    @staticmethod
    def address_HARDHAT_CONSOLE() -> KToken:  # noqa: N802
        return intToken(0x000000000000000000636F6E736F6C652E6C6F67)

    # Hardhat console address (0x000000000000000000636F6e736F6c652e6c6f67)
    # https://github.com/nomiclabs/hardhat/blob/master/packages/hardhat-core/console.sol
    @staticmethod
    def account_HARDHAT_CONSOLE_ADDRESS() -> KApply:  # noqa: N802
        return KEVM.account_cell(
            Foundry.address_HARDHAT_CONSOLE(),
            intToken(0),
            KEVM.bytearray_empty(),
            KApply('.Map'),
            KApply('.Map'),
            intToken(0),
        )<|MERGE_RESOLUTION|>--- conflicted
+++ resolved
@@ -7,12 +7,8 @@
 from pyk.cli_utils import run_process
 from pyk.kast import KApply, KInner, KLabel, KSort, KToken, KVariable, build_assoc
 from pyk.kastManip import flatten_label, get_cell
-<<<<<<< HEAD
-from pyk.ktool import KPrint, KProve, KRun
+from pyk.ktool import KProve, KRun
 from pyk.ktool.kompile import KompileBackend
-=======
-from pyk.ktool import KProve, KRun
->>>>>>> 3d3d79ee
 from pyk.ktool.kprint import paren
 from pyk.prelude.kbool import notBool
 from pyk.prelude.kint import intToken
