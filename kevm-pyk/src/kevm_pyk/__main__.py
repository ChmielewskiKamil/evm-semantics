import json
import logging
import sys
from argparse import ArgumentParser, Namespace
from pathlib import Path
from typing import Any, Callable, Dict, Final, Iterable, List, Optional, Tuple, TypeVar

from pathos.pools import ProcessPool  # type: ignore
from pyk.cli_utils import dir_path, file_path
<<<<<<< HEAD
from pyk.cterm import CTerm, build_claim
from pyk.kast import (
    KApply,
    KAtt,
    KClaim,
    KDefinition,
    KFlatModule,
    KImport,
    KInner,
    KRequire,
    KRule,
    KSort,
    KToken,
    KVariable,
    Subst,
)
from pyk.kastManip import minimize_term
from pyk.kcfg import KCFG
from pyk.ktool.kompile import KompileBackend
=======
from pyk.cterm import CTerm
from pyk.kast import KApply, KAtt, KClaim, KDefinition, KFlatModule, KImport, KInner, KRequire, KRewrite, KRule, KToken
from pyk.kastManip import minimize_term, push_down_rewrites
from pyk.kcfg import KCFG
from pyk.ktool.kit import KIT
>>>>>>> 2b330596
from pyk.ktool.krun import _krun
from pyk.prelude.kbool import FALSE
from pyk.prelude.kint import intToken
from pyk.prelude.ml import mlTop
from pyk.utils import shorten_hashes

from .gst_to_kore import gst_to_kore
from .kevm import KEVM, Foundry
from .solc_to_k import Contract, contract_to_main_module, method_to_cfg, solc_compile
<<<<<<< HEAD
from .utils import KPrint_make_unparsing, add_include_arg
=======
from .utils import KCFG__replace_node, KPrint_make_unparsing, add_include_arg, sanitize_config
>>>>>>> 2b330596

T = TypeVar('T')

_LOGGER: Final = logging.getLogger(__name__)
_LOG_FORMAT: Final = '%(levelname)s %(asctime)s %(name)s - %(message)s'


def _ignore_arg(args: Dict[str, Any], arg: str, cli_option: str) -> None:
    if arg in args:
        if args[arg] is not None:
            _LOGGER.warning(f'Ignoring command-line option: {cli_option}')
        args.pop(arg)


def main() -> None:
    sys.setrecursionlimit(15000000)
    parser = _create_argument_parser()
    args = parser.parse_args()
    logging.basicConfig(level=_loglevel(args), format=_LOG_FORMAT)

    executor_name = 'exec_' + args.command.lower().replace('-', '_')
    if executor_name not in globals():
        raise AssertionError(f'Unimplemented command: {args.command}')

    execute = globals()[executor_name]
    execute(**vars(args))


# Command implementation


def exec_compile(contract_file: Path, profile: bool, **kwargs: Any) -> None:
    res = solc_compile(contract_file, profile=profile)
    print(json.dumps(res))


def exec_gst_to_kore(input_file: Path, schedule: str, mode: str, chainid: int, **kwargs: Any) -> None:
    gst_to_kore(input_file, sys.stdout, schedule, mode, chainid)


def exec_kompile(
    definition_dir: Path,
    backend: KompileBackend,
    profile: bool,
    main_file: Path,
    emit_json: bool,
    includes: List[str],
    main_module: Optional[str],
    syntax_module: Optional[str],
    md_selector: Optional[str],
    ccopts: Iterable[str] = (),
    llvm_kompile: bool = True,
    o0: bool = False,
    o1: bool = False,
    o2: bool = False,
    o3: bool = False,
    debug: bool = False,
    **kwargs: Any,
) -> None:
    optimization = 0
    if o1:
        optimization = 1
    if o2:
        optimization = 2
    if o3:
        optimization = 3
    KEVM.kompile(
        definition_dir,
        backend,
        main_file,
        emit_json=emit_json,
        includes=includes,
        main_module_name=main_module,
        syntax_module_name=syntax_module,
        md_selector=md_selector,
        profile=profile,
        debug=debug,
        ccopts=ccopts,
        llvm_kompile=llvm_kompile,
        optimization=optimization,
    )


def exec_solc_to_k(
    definition_dir: Path,
    profile: bool,
    contract_file: Path,
    contract_name: str,
    main_module: Optional[str],
    spec_module: Optional[str],
    requires: List[str],
    imports: List[str],
    **kwargs: Any,
) -> None:
    kevm = KEVM(definition_dir, profile=profile)
    empty_config = kevm.definition.empty_config(KEVM.Sorts.KEVM_CELL)
    solc_json = solc_compile(contract_file, profile=profile)
    contract_json = solc_json['contracts'][contract_file.name][contract_name]
    contract = Contract(contract_name, contract_json, foundry=False)
    contract_module = contract_to_main_module(contract, empty_config, imports=['EDSL'] + imports)
    _main_module = KFlatModule(
        main_module if main_module else 'MAIN', [], [KImport(mname) for mname in [contract_module.name] + imports]
    )
    _spec_module = KFlatModule(spec_module if spec_module else 'SPEC')
    modules = (contract_module, _main_module, _spec_module)
    bin_runtime_definition = KDefinition(
        _main_module.name, modules, requires=[KRequire(req) for req in ['edsl.md'] + requires]
    )
    _kprint = KPrint_make_unparsing(kevm, extra_modules=modules)
    KEVM._patch_symbol_table(_kprint.symbol_table)
    print(_kprint.pretty_print(bin_runtime_definition) + '\n')


def exec_foundry_kompile(
    definition_dir: Path,
    profile: bool,
    foundry_out: Path,
    includes: List[str],
    md_selector: Optional[str],
    regen: bool = False,
    rekompile: bool = False,
    requires: Iterable[str] = (),
    imports: Iterable[str] = (),
    ccopts: Iterable[str] = (),
    llvm_kompile: bool = True,
    debug: bool = False,
    **kwargs: Any,
) -> None:
    _ignore_arg(kwargs, 'main_module', f'--main-module {kwargs["main_module"]}')
    _ignore_arg(kwargs, 'syntax_module', f'--syntax-module {kwargs["syntax_module"]}')
    _ignore_arg(kwargs, 'spec_module', f'--spec-module {kwargs["spec_module"]}')
    _ignore_arg(kwargs, 'backend', f'--backend {kwargs["backend"]}')
    _ignore_arg(kwargs, 'o0', '-O0')
    _ignore_arg(kwargs, 'o1', '-O1')
    _ignore_arg(kwargs, 'o2', '-O2')
    _ignore_arg(kwargs, 'o3', '-O3')
    main_module = 'FOUNDRY-MAIN'
    syntax_module = 'FOUNDRY-MAIN'
    foundry_definition_dir = foundry_out / 'kompiled'
    foundry_main_file = foundry_definition_dir / 'foundry.k'
    kompiled_timestamp = foundry_definition_dir / 'timestamp'
    requires = ['foundry.md'] + list(requires)
    imports = ['FOUNDRY'] + list(imports)

    if not foundry_definition_dir.exists():
        foundry_definition_dir.mkdir()

    json_paths = _contract_json_paths(foundry_out)
    contracts = [_contract_from_json(json_path) for json_path in json_paths]

    foundry = Foundry(definition_dir, profile=profile)
    empty_config = foundry.definition.empty_config(Foundry.Sorts.FOUNDRY_CELL)

    bin_runtime_definition = _foundry_to_bin_runtime(
        empty_config=empty_config,
        contracts=contracts,
        main_module=main_module,
        requires=requires,
        imports=imports,
    )

    if regen or not foundry_main_file.exists():
        with open(foundry_main_file, 'w') as fmf:
            _LOGGER.info(f'Writing file: {foundry_main_file}')
            _foundry = Foundry(definition_dir=definition_dir)
            _kprint = KPrint_make_unparsing(_foundry, extra_modules=bin_runtime_definition.modules)
            Foundry._patch_symbol_table(_kprint.symbol_table)
            fmf.write(_kprint.pretty_print(bin_runtime_definition) + '\n')

    if regen or rekompile or not kompiled_timestamp.exists():
        _LOGGER.info(f'Kompiling definition: {foundry_main_file}')
        KEVM.kompile(
            foundry_definition_dir,
            KompileBackend.HASKELL,
            foundry_main_file,
            emit_json=True,
            includes=includes,
            main_module_name=main_module,
            syntax_module_name=syntax_module,
            md_selector=md_selector,
            profile=profile,
            debug=debug,
            ccopts=ccopts,
            llvm_kompile=llvm_kompile,
        )


def exec_act_to_k(
    act_json: Path,
    definition_dir: Path,
    profile: bool,
    includes: List[str],
    md_selector: Optional[str],
    regen: bool = False,
    rekompile: bool = False,
    reinit: bool = False,
    requires: Iterable[str] = (),
    imports: Iterable[str] = (),
    **kwargs: Any,
) -> None:
    with open(act_json, 'r') as aj:
        act = json.loads(aj.read())
    kevm = KEVM(definition_dir, profile=profile, use_directory=Path(definition_dir))
    empty_config = kevm.definition.empty_config(KSort('KevmCell'))
    function_name = act[1]['interface'][0:-2]
    # function_name = act[1]['interface']
    output = int(act[1]['returns']['expression'])
    claim_name = f'{act[1]["contract"]}'  # _{act[1]["name"]}'
    program = KEVM.parse_bytestack(
        KToken(
            '"0x6080604052348015600f57600080fd5b506004361060285760003560e01c806326121ff014602d575b600080fd5b600160405190815260200160405180910390f3fea26469706673582212202a7d22f727b02650019bc015a273e69c58391d639c256daab023a4d61325d8ce64736f6c63430008100033"',
            'String',
        )
    )
    init_subst = {
        'SCHEDULE_CELL': KApply('LONDON_EVM'),
        'K_CELL': KEVM.execute(),
        'MODE_CELL': KApply('NORMAL'),
        'CALLDATA_CELL': KEVM.abi_calldata(function_name, []),
        # 'CALLVALUE_CELL': KVariable('CALLVALUE_CELL'),
        'CALLVALUE_CELL': intToken(0),
        'PROGRAM_CELL': program,
        'JUMPDESTS_CELL': KEVM.compute_valid_jumpdests(program),
        'LOCALMEM_CELL': KApply('.Memory_EVM-TYPES_Memory'),
        'STATIC_CELL': FALSE,
        'MEMORYUSED_CELL': intToken(0),
        'WORDSTACK_CELL': KApply('.WordStack_EVM-TYPES_WordStack'),
        'PC_CELL': intToken(0),
        'GAS_CELL': intToken(9223372036854775807),
        'CALLSTACK_CELL': KApply('.List'),
        'CALLDEPTH_CELL': intToken(0),
        'ORIGIN_CELL': KVariable('ORIGIN_ID'),
        'CALLER_CELL': KVariable('CALLER_ID'),
        'ID_CELL': KVariable('CURRENT_ACCOUNT'),
    }
    final_subst = {
        'K_CELL': KEVM.halt(),
        'STATUSCODE_CELL': KApply('EVMC_SUCCESS_NETWORK_EndStatusCode'),
        'OUTPUT_CELL': KApply('#buf(_,_)_BUF-SYNTAX_ByteArray_Int_Int', [intToken(32), intToken(output)]),
        'PROGRAM_CELL': program,
        'JUMPDESTS_CELL': KEVM.compute_valid_jumpdests(program),
    }
    init_config = Subst(init_subst)(empty_config)
    final_config = Subst(final_subst)(empty_config)
    claim, _ = build_claim(claim_name, CTerm(init_config), CTerm(final_config))
    final_state = kevm.prove_claim(claim, claim_name)
    # print(kevm.pretty_print(minimize_term(final_state)))
    print(kevm.pretty_print(final_state))


def _contract_json_paths(foundry_out: Path) -> List[str]:
    pattern = '*.sol/*.json'
    paths = foundry_out.glob(pattern)
    json_paths = [str(path) for path in paths]
    json_paths = [json_path for json_path in json_paths if not json_path.endswith('.metadata.json')]
    json_paths = sorted(json_paths)  # Must sort to get consistent output order on different platforms
    return json_paths


def _contract_from_json(json_path: str) -> Contract:
    _LOGGER.info(f'Processing contract file: {json_path}')
    with open(json_path, 'r') as json_file:
        contract_json = json.loads(json_file.read())
    contract_name = json_path.split('/')[-1]
    contract_name = contract_name[0:-5] if contract_name.endswith('.json') else contract_name
    return Contract(contract_name, contract_json, foundry=True)


def _foundry_to_bin_runtime(
    empty_config: KInner,
    contracts: Iterable[Contract],
    main_module: Optional[str],
    requires: Iterable[str],
    imports: Iterable[str],
) -> KDefinition:
    modules = []
    for contract in contracts:
        module = contract_to_main_module(contract, empty_config, imports=imports)
        _LOGGER.info(f'Produced contract module: {module.name}')
        modules.append(module)
    _main_module = KFlatModule(
        main_module if main_module else 'MAIN',
        imports=(KImport(mname) for mname in [_m.name for _m in modules] + list(imports)),
    )
    modules.append(_main_module)

    bin_runtime_definition = KDefinition(
        _main_module.name,
        modules,
        requires=(KRequire(req) for req in list(requires)),
    )

    return bin_runtime_definition


def exec_prove(
    definition_dir: Path,
    profile: bool,
    spec_file: Path,
    includes: List[str],
    debug_equations: List[str],
    bug_report: bool,
    spec_module: Optional[str],
    depth: Optional[int],
    claims: Iterable[str] = (),
    exclude_claims: Iterable[str] = (),
    minimize: bool = True,
    **kwargs: Any,
) -> None:
    _ignore_arg(kwargs, 'lemmas', '--lemma')
    kevm = KEVM(definition_dir, profile=profile)
    prove_args = add_include_arg(includes)
    haskell_args = []
    for de in debug_equations:
        haskell_args += ['--debug-equation', de]
    if bug_report:
        haskell_args += ['--bug-report', str(spec_file.with_suffix(''))]
    if depth is not None:
        prove_args += ['--depth', str(depth)]
    if claims:
        prove_args += ['--claims', ','.join(claims)]
    if exclude_claims:
        prove_args += ['--exclude', ','.join(exclude_claims)]
    final_state = kevm.prove(spec_file, spec_module_name=spec_module, args=prove_args, haskell_args=haskell_args)
    if minimize:
        final_state = minimize_term(final_state)
    print(kevm.pretty_print(final_state) + '\n')
    if not (type(final_state) is KApply and final_state.label.name == '#Top'):
        _LOGGER.error('Proof failed!')
        sys.exit(1)


def exec_foundry_prove(
    profile: bool,
    foundry_out: Path,
    includes: List[str],
    debug_equations: List[str],
    bug_report: bool,
    max_depth: int,
    max_iterations: Optional[int],
    reinit: bool = False,
    tests: Iterable[str] = (),
    exclude_tests: Iterable[str] = (),
    workers: int = 1,
    minimize: bool = True,
    lemmas: Iterable[str] = (),
    simplify_init: bool = True,
    **kwargs: Any,
) -> None:
    _ignore_arg(kwargs, 'main_module', f'--main-module: {kwargs["main_module"]}')
    _ignore_arg(kwargs, 'syntax_module', f'--syntax-module: {kwargs["syntax_module"]}')
    _ignore_arg(kwargs, 'definition_dir', f'--definition: {kwargs["definition_dir"]}')
    _ignore_arg(kwargs, 'spec_module', f'--spec-module: {kwargs["spec_module"]}')
    if workers <= 0:
        raise ValueError(f'Must have at least one worker, found: --workers {workers}')
    if max_iterations is not None and max_iterations < 0:
        raise ValueError(f'Must have a non-negative number of iterations, found: --max-iterations {max_iterations}')
    definition_dir = foundry_out / 'kompiled'
    use_directory = foundry_out / 'specs'
    use_directory.mkdir(parents=True, exist_ok=True)
    kcfgs_dir = foundry_out / 'kcfgs'
    if not kcfgs_dir.exists():
        kcfgs_dir.mkdir()
    foundry = Foundry(definition_dir, profile=profile, use_directory=use_directory)

    json_paths = _contract_json_paths(foundry_out)
    contracts = [_contract_from_json(json_path) for json_path in json_paths]
    all_tests = [
        f'{contract.name}.{method.name}'
        for contract in contracts
        if contract.name.endswith('Test')
        for method in contract.methods
        if method.name.startswith('test')
    ]
    all_non_tests = [
        f'{contract.name}.{method.name}'
        for contract in contracts
        for method in contract.methods
        if f'{contract.name}.{method.name}' not in all_tests
    ]
    unfound_tests: List[str] = []
    tests = list(tests)
    if not tests:
        tests = all_tests
    for _t in tests:
        if _t not in (all_tests + all_non_tests):
            unfound_tests.append(_t)
    for _t in exclude_tests:
        if _t not in all_tests:
            unfound_tests.append(_t)
        if _t in tests:
            tests.remove(_t)
    _LOGGER.info(f'Running tests: {tests}')
    if unfound_tests:
        raise ValueError(f'Test identifiers not found: {unfound_tests}')

    kcfgs: Dict[str, Tuple[KCFG, Path]] = {}
    for test in tests:
        kcfg_file = kcfgs_dir / f'{test}.json'
        if reinit or not kcfg_file.exists():
            _LOGGER.info(f'Initializing KCFG for test: {test}')
            contract_name, method_name = test.split('.')
            contract = [c for c in contracts if c.name == contract_name][0]
            method = [m for m in contract.methods if m.name == method_name][0]
            empty_config = foundry.definition.empty_config(Foundry.Sorts.FOUNDRY_CELL)
            cfg = method_to_cfg(empty_config, contract, method)
<<<<<<< HEAD
=======
            if simplify_init:
                _LOGGER.info(f'Simplifying initial state for test: {test}')
                edge = KCFG.Edge(cfg.get_unique_init(), cfg.get_unique_target(), mlTop(), -1)
                claim = edge.to_claim()
                init_simplified = foundry.prove_claim(claim, 'simplify-init', args=['--depth', '0'])
                init_simplified = sanitize_config(foundry.definition, init_simplified)
                cfg = KCFG__replace_node(cfg, cfg.get_unique_init().id, CTerm(init_simplified))
                _LOGGER.info(f'Simplifying target state for test: {test}')
                edge = KCFG.Edge(cfg.get_unique_target(), cfg.get_unique_init(), mlTop(), -1)
                claim = edge.to_claim()
                target_simplified = foundry.prove_claim(claim, 'simplify-target', args=['--depth', '0'])
                target_simplified = sanitize_config(foundry.definition, target_simplified)
                cfg = KCFG__replace_node(cfg, cfg.get_unique_target().id, CTerm(target_simplified))
>>>>>>> 2b330596
            kcfgs[test] = (cfg, kcfg_file)
            with open(kcfg_file, 'w') as kf:
                kf.write(json.dumps(cfg.to_dict()))
                kf.close()
            _LOGGER.info(f'Wrote file: {kcfg_file}')
        else:
            with open(kcfg_file, 'r') as kf:
                kcfgs[test] = (KCFG.from_dict(json.loads(kf.read())), kcfg_file)

    def _kcfg_unproven_to_claim(_kcfg: KCFG) -> KClaim:
        return _kcfg.create_edge(_kcfg.get_unique_init().id, _kcfg.get_unique_target().id, mlTop(), depth=-1).to_claim()

    lemma_rules = [KRule(KToken(lr, 'K'), att=KAtt({'simplification': ''})) for lr in lemmas]

    def _write_cfg(_cfg: KCFG, _cfgpath: Path) -> None:
        with open(_cfgpath, 'w') as cfgfile:
            cfgfile.write(json.dumps(_cfg.to_dict()))
            _LOGGER.info(f'Updated CFG file: {_cfgpath}')

    def prove_it(id_and_cfg: Tuple[str, Tuple[KCFG, Path]]) -> bool:
        cfgid, (cfg, cfgpath) = id_and_cfg
        target_node = cfg.get_unique_target()
        failure_nodes: List[str] = []
        iterations = 0

        while cfg.frontier:
            if max_iterations is not None and max_iterations <= iterations:
                break
            iterations += 1
            curr_node = cfg.frontier[0]
            cfg.add_expanded(curr_node.id)
            _LOGGER.info(f'Advancing proof from node: {shorten_hashes(curr_node.id)}')
            edge = KCFG.Edge(curr_node, target_node, mlTop(), -1)
            claim = edge.to_claim()
            claim_id = f'gen-{curr_node.id}-to-{target_node.id}'
            depth, branching, result = foundry.get_claim_basic_block(
                claim_id, claim, lemmas=lemma_rules, max_depth=max_depth
            )

            if result == mlTop():
                cfg.create_edge(curr_node.id, target_node.id, mlTop(), depth)
                _LOGGER.info(
                    f'Target state reached at depth {depth}, inserted edge from {shorten_hashes((curr_node.id))} to {shorten_hashes((target_node.id))}.'
                )

<<<<<<< HEAD
            next_state = CTerm(result)
=======
            next_state = CTerm(sanitize_config(foundry.definition, result))
>>>>>>> 2b330596
            next_node = cfg.get_or_create_node(next_state)
            if next_node != curr_node:
                _LOGGER.info(f'Found basic block at depth {depth}: {shorten_hashes((curr_node.id, next_node.id))}.')
                cfg.create_edge(curr_node.id, next_node.id, mlTop(), depth)

            if KEVM.is_terminal(next_node.cterm):
                cfg.add_expanded(next_node.id)
                failure_nodes.append(next_node.id)
                _LOGGER.info(f'Terminal node: {shorten_hashes((curr_node.id))}.')

            elif branching:
                branches = KEVM.extract_branches(next_state)
                if not branches:
                    raise ValueError(
                        f'Could not extract branch condition:\n{foundry.pretty_print(minimize_term(result))}'
                    )
                cfg.add_expanded(next_node.id)
                _LOGGER.info(
                    f'Found {len(list(branches))} branches at depth {depth}: {[foundry.pretty_print(b) for b in branches]}'
                )
                for branch in branches:
                    branch_cterm = next_state.add_constraint(branch)
                    branch_node = cfg.get_or_create_node(branch_cterm)
                    cfg.create_edge(next_node.id, branch_node.id, branch, 0)
                    _LOGGER.info(f'Made split: {shorten_hashes((next_node.id, branch_node.id))}')
                    # TODO: have to store case splits as rewrites because of how frontier is handled for covers
                    # cfg.create_cover(branch_node.id, next_node.id)
                    # _LOGGER.info(f'Made cover: {shorten_hashes((branch_node.id, next_node.id))}')
            _write_cfg(cfg, cfgpath)

        if failure_nodes:
            _LOGGER.error(f'Failure nodes: {shorten_hashes(failure_nodes)}')
            return False

        return True

    with ProcessPool(ncpus=workers) as process_pool:
        results = process_pool.map(prove_it, kcfgs.items())
        process_pool.close()

    failed_cfgs = [cid for ((cid, _), failed) in zip(kcfgs.items(), results) if failed]
    if failed_cfgs:
        print(f'Failed to prove KCFGs: {failed_cfgs}\n')
    sys.exit(len(failed_cfgs))


def exec_foundry_show_cfg(
    profile: bool,
    foundry_out: Path,
    test: str,
    nodes: Iterable[str] = (),
<<<<<<< HEAD
=======
    node_deltas: Iterable[Tuple[str, str]] = (),
    minimize: bool = True,
>>>>>>> 2b330596
    **kwargs: Any,
) -> None:
    definition_dir = foundry_out / 'kompiled'
    use_directory = foundry_out / 'specs'
    use_directory.mkdir(parents=True, exist_ok=True)
    kcfgs_dir = foundry_out / 'kcfgs'
    foundry = Foundry(definition_dir, profile=profile, use_directory=use_directory)
    kcfg_file = kcfgs_dir / f'{test}.json'
    with open(kcfg_file, 'r') as kf:
        kcfg = KCFG.from_dict(json.loads(kf.read()))
        list(map(print, kcfg.pretty(foundry)))
<<<<<<< HEAD
    if nodes:
        for node_id in nodes:
            node = kcfg.node(node_id)
            print(f'\n\nNode {node.id}:\n\n{foundry.pretty_print(minimize_term(node.cterm.kast))}\n')
=======
    for node_id in nodes:
        kast = kcfg.node(node_id).cterm.kast
        if minimize_term:
            kast = minimize_term(kast)
        print(f'\n\nNode {node_id}:\n\n{foundry.pretty_print(kast)}\n')
    for node_id_1, node_id_2 in node_deltas:
        config_1 = kcfg.node(node_id_1).cterm.config
        config_2 = kcfg.node(node_id_2).cterm.config
        config_delta = push_down_rewrites(KRewrite(config_1, config_2))
        if minimize:
            config_delta = minimize_term(config_delta)
        print(f'\n\nState Delta {node_id_1} => {node_id_2}:\n\n{foundry.pretty_print(config_delta)}\n')
>>>>>>> 2b330596


def exec_run(
    definition_dir: Path,
    profile: bool,
    input_file: Path,
    term: bool,
    parser: Optional[str],
    expand_macros: str,
    depth: Optional[int],
    output: str,
    **kwargs: Any,
) -> None:
    kevm = KEVM(definition_dir, profile=profile)
    krun_args = []
    if term:
        krun_args += ['--term']
    if parser is not None:
        krun_args += ['--parser', parser]
    if not expand_macros:
        krun_args += ['--no-expand-macros']
    # TODO: These are inlined into _krun
    krun_args += ['--output', output]
    krun_result = _krun(kevm.definition_dir, Path(input_file), depth=depth, args=krun_args, profile=profile)
    print(krun_result.stdout)
    sys.exit(krun_result.returncode)


# Helpers


def _create_argument_parser() -> ArgumentParser:
    def list_of(elem_type: Callable[[str], T], delim: str = ';') -> Callable[[str], List[T]]:
        def parse(s: str) -> List[T]:
            return [elem_type(elem) for elem in s.split(delim)]

        return parse

    shared_args = ArgumentParser(add_help=False)
    shared_args.add_argument('--verbose', '-v', default=False, action='store_true', help='Verbose output.')
    shared_args.add_argument('--debug', default=False, action='store_true', help='Debug output.')
    shared_args.add_argument('--profile', default=False, action='store_true', help='Coarse process-level profiling.')
    shared_args.add_argument('--workers', '-j', default=1, type=int, help='Number of processes to run in parallel.')

    k_args = ArgumentParser(add_help=False)
    k_args.add_argument('--depth', default=None, type=int, help='Maximum depth to execute to.')
    k_args.add_argument(
        '-I', type=str, dest='includes', default=[], action='append', help='Directories to lookup K definitions in.'
    )
    k_args.add_argument('--main-module', default=None, type=str, help='Name of the main module.')
    k_args.add_argument('--syntax-module', default=None, type=str, help='Name of the syntax module.')
    k_args.add_argument('--spec-module', default=None, type=str, help='Name of the spec module.')
    k_args.add_argument('--definition', type=str, dest='definition_dir', help='Path to definition to use.')

    kprove_args = ArgumentParser(add_help=False)
    kprove_args.add_argument(
        '--debug-equations', type=list_of(str, delim=','), default=[], help='Comma-separate list of equations to debug.'
    )
    kprove_args.add_argument(
        '--bug-report',
        default=False,
        action='store_true',
        help='Generate a haskell-backend bug report for the execution.',
    )
    kprove_args.add_argument(
        '--lemma',
        dest='lemmas',
        default=[],
        action='append',
        help='Additional lemmas to include as simplification rules during execution.',
    )
    kprove_args.add_argument(
        '--minimize', dest='minimize', default=True, action='store_true', help='Minimize prover output.'
    )
    kprove_args.add_argument(
        '--no-minimize', dest='minimize', action='store_false', help='Do not minimize prover output.'
    )

    k_kompile_args = ArgumentParser(add_help=False)
    k_kompile_args.add_argument('--backend', type=KompileBackend, help='[llvm|haskell]')
    k_kompile_args.add_argument(
        '--md-selector',
        type=str,
        default='k & ! nobytes & ! node',
        help='Code selector expression to use when reading markdown.',
    )
    k_kompile_args.add_argument(
        '--emit-json',
        dest='emit_json',
        default=True,
        action='store_true',
        help='Emit JSON definition after compilation.',
    )
    k_kompile_args.add_argument(
        '--no-emit-json', dest='emit_json', action='store_false', help='Do not JSON definition after compilation.'
    )
    k_kompile_args.add_argument(
        '-ccopt',
        dest='ccopts',
        default=[],
        action='append',
        help='Additional arguments to pass to llvm-kompile.',
    )
    k_kompile_args.add_argument(
        '--no-llvm-kompile',
        dest='llvm_kompile',
        default=True,
        action='store_false',
        help='Do not run llvm-kompile process.',
    )
    k_kompile_args.add_argument('-O0', dest='o0', default=False, action='store_true', help='Optimization level 0.')
    k_kompile_args.add_argument('-O1', dest='o1', default=False, action='store_true', help='Optimization level 1.')
    k_kompile_args.add_argument('-O2', dest='o2', default=False, action='store_true', help='Optimization level 2.')
    k_kompile_args.add_argument('-O3', dest='o3', default=False, action='store_true', help='Optimization level 3.')

    evm_chain_args = ArgumentParser(add_help=False)
    evm_chain_args.add_argument(
        '--schedule',
        type=str,
        default='LONDON',
        help='KEVM Schedule to use for execution. One of [DEFAULT|FRONTIER|HOMESTEAD|TANGERINE_WHISTLE|SPURIOUS_DRAGON|BYZANTIUM|CONSTANTINOPLE|PETERSBURG|ISTANBUL|BERLIN|LONDON].',
    )
    evm_chain_args.add_argument('--chainid', type=int, default=1, help='Chain ID to use for execution.')
    evm_chain_args.add_argument(
        '--mode', type=str, default='NORMAL', help='Execution mode to use. One of [NORMAL|VMTESTS].'
    )

    k_gen_args = ArgumentParser(add_help=False)
    k_gen_args.add_argument(
        '--require',
        dest='requires',
        default=[],
        action='append',
        help='Extra K requires to include in generated output.',
    )
    k_gen_args.add_argument(
        '--module-import',
        dest='imports',
        default=[],
        action='append',
        help='Extra modules to import into generated main module.',
    )

    parser = ArgumentParser(prog='python3 -m kevm_pyk')

    command_parser = parser.add_subparsers(dest='command', required=True)

    kompile_args = command_parser.add_parser(
        'kompile', help='Kompile KEVM specification.', parents=[shared_args, k_args, k_kompile_args]
    )
    kompile_args.add_argument('main_file', type=file_path, help='Path to file with main module.')

    prove_args = command_parser.add_parser('prove', help='Run KEVM proof.', parents=[shared_args, k_args, kprove_args])
    prove_args.add_argument('spec_file', type=file_path, help='Path to spec file.')
    prove_args.add_argument(
        '--claim', type=str, dest='claims', action='append', help='Only prove listed claims, MODULE_NAME.claim-id'
    )
    prove_args.add_argument(
        '--exclude-claim',
        type=str,
        dest='exclude_claims',
        action='append',
        help='Skip listed claims, MODULE_NAME.claim-id',
    )

    run_args = command_parser.add_parser(
        'run', help='Run KEVM test/simulation.', parents=[shared_args, evm_chain_args, k_args]
    )
    run_args.add_argument('input_file', type=file_path, help='Path to input file.')
    run_args.add_argument(
        '--term', default=False, action='store_true', help='<input_file> is the entire term to execute.'
    )
    run_args.add_argument('--parser', default=None, type=str, help='Parser to use for $PGM.')
    run_args.add_argument(
        '--output',
        default='pretty',
        type=str,
        help='Output format to use, one of [pretty|program|kast|binary|json|latex|kore|none].',
    )
    run_args.add_argument(
        '--expand-macros',
        dest='expand_macros',
        default=True,
        action='store_true',
        help='Expand macros on the input term before execution.',
    )
    run_args.add_argument(
        '--no-expand-macros',
        dest='expand_macros',
        action='store_false',
        help='Do not expand macros on the input term before execution.',
    )

    solc_args = command_parser.add_parser('compile', help='Generate combined JSON with solc compilation results.')
    solc_args.add_argument('contract_file', type=file_path, help='Path to contract file.')

    gst_to_kore_args = command_parser.add_parser(
        'gst-to-kore',
        help='Convert a GeneralStateTest to Kore for compsumption by KEVM.',
        parents=[shared_args, evm_chain_args],
    )
    gst_to_kore_args.add_argument('input_file', type=file_path, help='Path to GST.')

    solc_to_k_args = command_parser.add_parser(
        'solc-to-k',
        help='Output helper K definition for given JSON output from solc compiler.',
        parents=[shared_args, k_args, k_gen_args],
    )
    solc_to_k_args.add_argument('contract_file', type=file_path, help='Path to contract file.')
    solc_to_k_args.add_argument('contract_name', type=str, help='Name of contract to generate K helpers for.')

    foundry_kompile = command_parser.add_parser(
        'foundry-kompile',
        help='Kompile K definition corresponding to given output directory.',
        parents=[shared_args, k_args, k_gen_args, k_kompile_args],
    )
    foundry_kompile.add_argument('foundry_out', type=dir_path, help='Path to Foundry output directory.')
    foundry_kompile.add_argument(
        '--regen',
        dest='regen',
        default=False,
        action='store_true',
        help='Regenerate foundry.k even if it already exists.',
    )
    foundry_kompile.add_argument(
        '--rekompile',
        dest='rekompile',
        default=False,
        action='store_true',
        help='Rekompile foundry.k even if kompiled definition already exists.',
    )

    act_to_k = command_parser.add_parser(
        'act-to-k',
        help='Generate K definition for ACT specification.',
        parents=[shared_args, k_args, k_gen_args, k_kompile_args],
    )
    act_to_k.add_argument('act_json', type=file_path, help='Path to ACT JSON.')

    foundry_prove_args = command_parser.add_parser(
        'foundry-prove',
        help='Run Foundry Proof.',
        parents=[shared_args, k_args, kprove_args],
    )
    foundry_prove_args.add_argument('foundry_out', type=dir_path, help='Path to Foundry output directory.')
    foundry_prove_args.add_argument(
        '--test',
        type=str,
        dest='tests',
        default=[],
        action='append',
        help='Limit to only listed tests, ContractName.TestName',
    )
    foundry_prove_args.add_argument(
        '--exclude-test',
        type=str,
        dest='exclude_tests',
        default=[],
        action='append',
        help='Skip listed tests, ContractName.TestName',
    )
    foundry_prove_args.add_argument(
        '--reinit',
        dest='reinit',
        default=False,
        action='store_true',
        help='Reinitialize KCFGs even if they already exist.',
    )
    foundry_prove_args.add_argument(
        '--max-depth',
        dest='max_depth',
        default=250,
        type=int,
        help='Store every Nth state in the KCFG for inspection.',
    )
    foundry_prove_args.add_argument(
        '--max-iterations',
        dest='max_iterations',
        default=None,
        type=int,
        help='Store every Nth state in the KCFG for inspection.',
    )
<<<<<<< HEAD
=======
    foundry_prove_args.add_argument(
        '--simplify-init',
        dest='simplify_init',
        default=True,
        action='store_true',
        help='Simplify the initial and target states at startup.',
    )
    foundry_prove_args.add_argument(
        '--no-simplify-init',
        dest='simplify_init',
        action='store_false',
        help='Do not simplify the initial and target states at startup.',
    )
>>>>>>> 2b330596

    foundry_show_cfg_args = command_parser.add_parser(
        'foundry-show-cfg',
        help='Display a given Foundry CFG.',
        parents=[shared_args, k_args],
    )
    foundry_show_cfg_args.add_argument('foundry_out', type=dir_path, help='Path to Foundry output directory.')
    foundry_show_cfg_args.add_argument('test', type=str, help='Display the CFG for this test.')
    foundry_show_cfg_args.add_argument(
        '--node',
        type=str,
        dest='nodes',
        default=[],
        action='append',
        help='List of nodes to display as well.',
    )
<<<<<<< HEAD
=======
    foundry_show_cfg_args.add_argument(
        '--node-delta',
        type=KIT.arg_pair_of(str, str),
        dest='node_deltas',
        default=[],
        action='append',
        help='List of nodes to display delta for.',
    )
    foundry_show_cfg_args.add_argument(
        '--minimize', dest='minimize', default=True, action='store_true', help='Minimize output.'
    )
    foundry_show_cfg_args.add_argument(
        '--no-minimize', dest='minimize', action='store_false', help='Do not minimize output.'
    )
>>>>>>> 2b330596

    return parser


def _loglevel(args: Namespace) -> int:
    if args.verbose or args.profile:
        return logging.INFO

    if args.debug:
        return logging.DEBUG

    return logging.WARNING


if __name__ == "__main__":
    main()<|MERGE_RESOLUTION|>--- conflicted
+++ resolved
@@ -7,7 +7,6 @@
 
 from pathos.pools import ProcessPool  # type: ignore
 from pyk.cli_utils import dir_path, file_path
-<<<<<<< HEAD
 from pyk.cterm import CTerm, build_claim
 from pyk.kast import (
     KApply,
@@ -22,18 +21,13 @@
     KSort,
     KToken,
     KVariable,
+    KRewrite,
     Subst,
 )
-from pyk.kastManip import minimize_term
-from pyk.kcfg import KCFG
-from pyk.ktool.kompile import KompileBackend
-=======
-from pyk.cterm import CTerm
-from pyk.kast import KApply, KAtt, KClaim, KDefinition, KFlatModule, KImport, KInner, KRequire, KRewrite, KRule, KToken
 from pyk.kastManip import minimize_term, push_down_rewrites
 from pyk.kcfg import KCFG
 from pyk.ktool.kit import KIT
->>>>>>> 2b330596
+from pyk.ktool.kompile import KompileBackend
 from pyk.ktool.krun import _krun
 from pyk.prelude.kbool import FALSE
 from pyk.prelude.kint import intToken
@@ -43,11 +37,7 @@
 from .gst_to_kore import gst_to_kore
 from .kevm import KEVM, Foundry
 from .solc_to_k import Contract, contract_to_main_module, method_to_cfg, solc_compile
-<<<<<<< HEAD
-from .utils import KPrint_make_unparsing, add_include_arg
-=======
 from .utils import KCFG__replace_node, KPrint_make_unparsing, add_include_arg, sanitize_config
->>>>>>> 2b330596
 
 T = TypeVar('T')
 
@@ -454,8 +444,6 @@
             method = [m for m in contract.methods if m.name == method_name][0]
             empty_config = foundry.definition.empty_config(Foundry.Sorts.FOUNDRY_CELL)
             cfg = method_to_cfg(empty_config, contract, method)
-<<<<<<< HEAD
-=======
             if simplify_init:
                 _LOGGER.info(f'Simplifying initial state for test: {test}')
                 edge = KCFG.Edge(cfg.get_unique_init(), cfg.get_unique_target(), mlTop(), -1)
@@ -469,7 +457,6 @@
                 target_simplified = foundry.prove_claim(claim, 'simplify-target', args=['--depth', '0'])
                 target_simplified = sanitize_config(foundry.definition, target_simplified)
                 cfg = KCFG__replace_node(cfg, cfg.get_unique_target().id, CTerm(target_simplified))
->>>>>>> 2b330596
             kcfgs[test] = (cfg, kcfg_file)
             with open(kcfg_file, 'w') as kf:
                 kf.write(json.dumps(cfg.to_dict()))
@@ -515,11 +502,7 @@
                     f'Target state reached at depth {depth}, inserted edge from {shorten_hashes((curr_node.id))} to {shorten_hashes((target_node.id))}.'
                 )
 
-<<<<<<< HEAD
-            next_state = CTerm(result)
-=======
             next_state = CTerm(sanitize_config(foundry.definition, result))
->>>>>>> 2b330596
             next_node = cfg.get_or_create_node(next_state)
             if next_node != curr_node:
                 _LOGGER.info(f'Found basic block at depth {depth}: {shorten_hashes((curr_node.id, next_node.id))}.')
@@ -571,11 +554,8 @@
     foundry_out: Path,
     test: str,
     nodes: Iterable[str] = (),
-<<<<<<< HEAD
-=======
     node_deltas: Iterable[Tuple[str, str]] = (),
     minimize: bool = True,
->>>>>>> 2b330596
     **kwargs: Any,
 ) -> None:
     definition_dir = foundry_out / 'kompiled'
@@ -587,12 +567,6 @@
     with open(kcfg_file, 'r') as kf:
         kcfg = KCFG.from_dict(json.loads(kf.read()))
         list(map(print, kcfg.pretty(foundry)))
-<<<<<<< HEAD
-    if nodes:
-        for node_id in nodes:
-            node = kcfg.node(node_id)
-            print(f'\n\nNode {node.id}:\n\n{foundry.pretty_print(minimize_term(node.cterm.kast))}\n')
-=======
     for node_id in nodes:
         kast = kcfg.node(node_id).cterm.kast
         if minimize_term:
@@ -605,7 +579,6 @@
         if minimize:
             config_delta = minimize_term(config_delta)
         print(f'\n\nState Delta {node_id_1} => {node_id_2}:\n\n{foundry.pretty_print(config_delta)}\n')
->>>>>>> 2b330596
 
 
 def exec_run(
@@ -888,8 +861,6 @@
         type=int,
         help='Store every Nth state in the KCFG for inspection.',
     )
-<<<<<<< HEAD
-=======
     foundry_prove_args.add_argument(
         '--simplify-init',
         dest='simplify_init',
@@ -903,7 +874,6 @@
         action='store_false',
         help='Do not simplify the initial and target states at startup.',
     )
->>>>>>> 2b330596
 
     foundry_show_cfg_args = command_parser.add_parser(
         'foundry-show-cfg',
@@ -920,8 +890,6 @@
         action='append',
         help='List of nodes to display as well.',
     )
-<<<<<<< HEAD
-=======
     foundry_show_cfg_args.add_argument(
         '--node-delta',
         type=KIT.arg_pair_of(str, str),
@@ -936,7 +904,6 @@
     foundry_show_cfg_args.add_argument(
         '--no-minimize', dest='minimize', action='store_false', help='Do not minimize output.'
     )
->>>>>>> 2b330596
 
     return parser
 
