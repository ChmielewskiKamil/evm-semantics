--- conflicted
+++ resolved
@@ -28,11 +28,8 @@
 from pyk.ktool.kit import KIT
 from pyk.ktool.kompile import KompileBackend
 from pyk.ktool.krun import _krun
-<<<<<<< HEAD
 from pyk.prelude.kbool import FALSE
 from pyk.prelude.kint import intToken
-=======
->>>>>>> 4b7f10d2
 from pyk.prelude.ml import mlAnd, mlTop
 from pyk.utils import shorten_hashes
 
