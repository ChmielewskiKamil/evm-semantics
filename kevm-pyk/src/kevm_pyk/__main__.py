--- conflicted
+++ resolved
@@ -237,11 +237,7 @@
         for module in read_kast_flatmodulelist(parsed_spec).modules:
             for claim in module.claims:
                 cfg_label = claim.att["label"]
-<<<<<<< HEAD
-                _LOGGER.info(f'Producting KCFG: {cfg_label}')
-=======
                 _LOGGER.info(f'Producing KCFG: {cfg_label}')
->>>>>>> 3a07ea6a
                 cfgs[cfg_label] = KCFG_from_claim(kevm.definition, claim).to_dict()
         with open(kcfgs_file, 'w') as kf:
             kf.write(json.dumps(cfgs))
