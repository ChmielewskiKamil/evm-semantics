[build-system]
requires = ["poetry-core"]
build-backend = "poetry.core.masonry.api"

[tool.poetry]
name = "kevm-pyk"
version = "0.1.0"
description = ""
authors = [
    "Runtime Verification, Inc. <contact@runtimeverification.com>",
]

[tool.poetry.dependencies]
python = "^3.10"
pathos = "*"
<<<<<<< HEAD
pyk = { git = "https://github.com/runtimeverification/pyk.git", tag="v0.1.122" }
=======
pyk = { git = "https://github.com/runtimeverification/pyk.git", tag="v0.1.120" }
>>>>>>> 06b59ab5

[tool.poetry.group.dev.dependencies]
autoflake = "*"
black = "*"
flake8 = "*"
flake8-bugbear = "*"
flake8-comprehensions = "*"
flake8-quotes = "*"
isort = "*"
mypy = "*"
pep8-naming = "*"
pytest = "*"
pytest-mock = "*"
pytest-xdist = "*"

[tool.poetry.scripts]
kevm-pyk = "kevm_pyk.__main__:main"

[tool.isort]
profile = "black"
line_length = 120

[tool.autoflake]
recursive = true
expand-star-imports = true
remove-all-unused-imports = true
ignore-init-module-imports = true
remove-duplicate-keys = true
remove-unused-variables = true

[tool.black]
line-length = 120
skip-string-normalization = true

[tool.mypy]
disallow_untyped_defs = true<|MERGE_RESOLUTION|>--- conflicted
+++ resolved
@@ -13,11 +13,7 @@
 [tool.poetry.dependencies]
 python = "^3.10"
 pathos = "*"
-<<<<<<< HEAD
-pyk = { git = "https://github.com/runtimeverification/pyk.git", tag="v0.1.122" }
-=======
 pyk = { git = "https://github.com/runtimeverification/pyk.git", tag="v0.1.120" }
->>>>>>> 06b59ab5
 
 [tool.poetry.group.dev.dependencies]
 autoflake = "*"
