--- conflicted
+++ resolved
@@ -221,9 +221,5 @@
     rule #asmOpCodes( DUP(W)       ; OPS ) => W +Word 127 : #asmOpCodes(OPS)
     rule #asmOpCodes( SWAP(W)      ; OPS ) => W +Word 143 : #asmOpCodes(OPS)
     rule #asmOpCodes( LOG(W)       ; OPS ) => W +Word 160 : #asmOpCodes(OPS)
-<<<<<<< HEAD
-    rule #asmOpCodes( PUSH(N, W)   ; OPS ) => N +Word 95  : (#asByteStack(W) ++ #asmOpCodes(OPS))
-=======
     rule #asmOpCodes( PUSH(N, W)   ; OPS ) => N +Word 95  : (#padToWidth(N, #asByteStack(W)) ++ #asmOpCodes(OPS))
->>>>>>> fae531cf
 endmodule
