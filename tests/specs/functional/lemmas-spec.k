requires "edsl.md"
<<<<<<< HEAD

module VERIFICATION
    imports EDSL
=======
requires "lemmas/lemmas.k"

module VERIFICATION
    imports EDSL
    imports LEMMAS
>>>>>>> 575b2cf4

    syntax StepSort ::= Map | ByteArray | Int | Bool
 // ------------------------------------------------

    syntax KItem ::= runLemma ( StepSort )
                   | doneLemma( StepSort )
 // --------------------------------------
    rule runLemma( T ) => doneLemma( T )

endmodule

module LEMMAS-SPEC
    imports VERIFICATION

 // bool2Word
 // ---------

    claim <k> runLemma ( bool2Word((UINT8 ==K 0) ==K false) ) => doneLemma ( UINT8 ) ... </k> requires #rangeBool(UINT8)

 // sizeByteArray
 // -------------

    claim <k> runLemma(#sizeByteArray(#padToWidth(32, #asByteStack(#hashedLocation("Solidity", 2, OWNER .IntList))))) => doneLemma(32) ... </k> requires #rangeUInt(256, OWNER)

 // Addresses
 // ---------

    claim <k> runLemma(#isPrecompiledAccount(#newAddr(TESTER_ACCT, 1), ISTANBUL)) => doneLemma(false) ... </k> requires #rangeAddress(TESTER_ACCT)

 // Arithmetic
 // ----------

    claim <k> runLemma(#rangeUInt(256, #lookup(M, KX) -Int #lookup(M, KY))) => doneLemma(true) ... </k>
      requires #rangeUInt(256, X) andBool X ==Int #lookup(M,  KX)
       andBool #rangeUInt(256, Y) andBool Y ==Int #lookup(M,  KY)
       andBool #rangeUInt(256, Z) andBool Z ==Int #lookup(M, _KZ)
       andBool #rangeUInt(256, (X -Int Y) -Int Z)

    claim [address-reprojection]: <k> runLemma(((maxUInt160 &Int ((368263281805664599098893944405654396525700029268 |Int (115792089237316195423570985007226406215939081747436879206741300988257197096960 &Int X:Int)) modInt pow256)) modInt pow160))
                                   => doneLemma(368263281805664599098893944405654396525700029268) ... </k>
                                requires #rangeUInt(256, X)

    claim [address-reprojection-1]: <k> runLemma(0 <=Int (368263281805664599098893944405654396525700029268 |Int (115792089237316195423570985007226406215939081747436879206741300988257197096960 &Int X:Int)))
                                     => doneLemma(true) ... </k>
                                  requires #rangeUInt(256, X)

    claim [address-reprojection-2]: <k> runLemma(0 <=Int (115792089237316195423570985007226406215939081747436879206741300988257197096960 &Int X:Int))
                                     => doneLemma(true) ... </k>
                                  requires #rangeUInt(256, X)

    claim [address-reprojection-4]: <k> runLemma((368263281805664599098893944405654396525700029268 |Int (115792089237316195423570985007226406215939081747436879206741300988257197096960 &Int X:Int)) <Int pow256)
                                     => doneLemma(true) ... </k>
                                  requires #rangeUInt(256, X)

    claim [address-reprojection-5]: <k> runLemma((115792089237316195423570985007226406215939081747436879206741300988257197096960 &Int X:Int) <Int pow256)
                                     => doneLemma(true) ... </k>
                                  requires #rangeUInt(256, X)

    claim [address-reprojection-6]: <k> runLemma(maxUInt160 &Int (368263281805664599098893944405654396525700029268 |Int (115792089237316195423570985007226406215939081747436879206741300988257197096960 &Int X:Int)))
                                     => doneLemma(368263281805664599098893944405654396525700029268) ... </k>
                                  requires #rangeUInt(256, X)

 // Buffer write simplifications
 // ----------------------------

    // claim <k> runLemma ( M [ L := .ByteArray ] [ N := WS:ByteArray ]                             ) => doneLemma ( M [ N := WS ]                        ) ... </k> requires L <=Int N
    // claim <k> runLemma ( M [ L := WS:ByteArray ] [ N := .ByteArray ]                             ) => doneLemma ( M [ L := WS ]                        ) ... </k> requires N <=Int L
    // claim <k> runLemma ( M [ 32 := (0 : 1 : 2 : .ByteArray) ] [ 32 := (3 : 4 : 5 : .ByteArray) ] ) => doneLemma ( M [ 32 := (3 : 4 : 5 : .ByteArray) ] ) ... </k>

    // claim <k> runLemma ( M:Map [ I1 <- 1 ] [ I2 <- 2 ] ) => doneLemma ( M [ I1 <- 1 ] [ I2 <- 2 ] ) ... </k> requires I1  <Int I2
    // claim <k> runLemma ( M:Map [ I1 <- 1 ] [ I2 <- 2 ] ) => doneLemma ( M [ I2 <- 2 ] [ I1 <- 1 ] ) ... </k> requires I1  >Int I2
    // claim <k> runLemma ( M:Map [ I1 <- 1 ] [ I2 <- 2 ] ) => doneLemma ( M [ I1 <- 2 ]             ) ... </k> requires I1 ==Int I2
    // claim <k> runLemma ( M:Map [ I1 <- 1 ] [ I2 <- 2 ] ) => doneLemma ( M [ I2 <- 2 ]             ) ... </k> requires I1 ==Int I2

    claim <k> runLemma(M:Memory [ 32 := BA1 ] [ 32 := BA2                                                                  ]) => doneLemma(M:Memory [ 32 := BA2                                                                  ]) ... </k> requires #sizeByteArray(BA1) <=Int #sizeByteArray(BA2)
    claim <k> runLemma(M:Memory [ 32 := BA1 ] [ 32 := #padToWidth(32, #asByteStack(#hashedLocation("Solidity", 2, OWNER))) ]) => doneLemma(M:Memory [ 32 := #padToWidth(32, #asByteStack(#hashedLocation("Solidity", 2, OWNER))) ]) ... </k> requires #sizeByteArray(BA1) ==Int 32 andBool #rangeUInt(256, OWNER)

 // #lookup simplifications
 // -----------------------

    claim <k> runLemma ( #lookupMemory(( KEY |-> 33) (_KEY' |-> 728) (_KEY'' |-> (pow256 +Int 5)) (_KEY''' |-> "hello"), KEY)    ) => doneLemma ( 33  ) ... </k>
    claim <k> runLemma ( #lookupMemory((_KEY |-> 33) ( KEY' |-> 728) (_KEY'' |-> (pow256 +Int 5)) (_KEY''' |-> "hello"), KEY')   ) => doneLemma ( 216 ) ... </k>
    claim <k> runLemma ( #lookupMemory((_KEY |-> 33) (_KEY' |-> 728) ( KEY'' |-> (pow256 +Int 5)) (_KEY''' |-> "hello"), KEY'')  ) => doneLemma ( 5   ) ... </k>
    claim <k> runLemma ( #lookupMemory((_KEY |-> 33) (_KEY' |-> 728) (_KEY'' |-> (pow256 +Int 5)) ( KEY''' |-> "hello"), KEY''') ) => doneLemma ( 0   ) ... </k>
    //TODO Haskell limitation? https://github.com/runtimeverification/haskell-backend/issues/1948
    //claim <k> runLemma ( #lookupMemory((KEY |-> 33), KEY') ) => doneLemma ( 0 ) ... </k> requires notBool KEY' in_keys(KEY |-> 33)

    claim <k> runLemma ( #lookup(( KEY |-> 33) (_KEY' |-> 728) (_KEY'' |-> (pow256 +Int 5)) (_KEY''' |-> "hello"), KEY)    ) => doneLemma ( 33  ) ... </k>
    claim <k> runLemma ( #lookup((_KEY |-> 33) ( KEY' |-> 728) (_KEY'' |-> (pow256 +Int 5)) (_KEY''' |-> "hello"), KEY')   ) => doneLemma ( 728 ) ... </k>
    claim <k> runLemma ( #lookup((_KEY |-> 33) (_KEY' |-> 728) ( KEY'' |-> (pow256 +Int 5)) (_KEY''' |-> "hello"), KEY'')  ) => doneLemma ( 5   ) ... </k>
    claim <k> runLemma ( #lookup((_KEY |-> 33) (_KEY' |-> 728) (_KEY'' |-> (pow256 +Int 5)) ( KEY''' |-> "hello"), KEY''') ) => doneLemma ( 0   ) ... </k>
    //claim <k> runLemma ( #lookup((KEY |-> 33), KEY') ) => doneLemma ( 0 ) ... </k> requires notBool KEY' in_keys(KEY |-> 33)

    claim <k> runLemma ( #lookup( _M:Map [ KEY <- 33 ] [ KEY' <- 728 ] [ KEY'' <- (pow256 +Int 5) ] [ KEY''' <- "hello" ] , KEY    ) ) => doneLemma ( 33  ) ... </k> requires KEY =/=Int KEY' andBool KEY =/=Int KEY'' andBool KEY =/=Int KEY''' andBool KEY' =/=Int KEY'' andBool KEY' =/=Int KEY''' andBool KEY'' =/=Int KEY'''
    claim <k> runLemma ( #lookup( _M:Map [ KEY <- 33 ] [ KEY' <- 728 ] [ KEY'' <- (pow256 +Int 5) ] [ KEY''' <- "hello" ] , KEY'   ) ) => doneLemma ( 728 ) ... </k> requires KEY =/=Int KEY' andBool KEY =/=Int KEY'' andBool KEY =/=Int KEY''' andBool KEY' =/=Int KEY'' andBool KEY' =/=Int KEY''' andBool KEY'' =/=Int KEY'''
    // claim <k> runLemma ( #lookup( _M:Map [ KEY <- 33 ] [ KEY' <- 728 ] [ KEY'' <- (pow256 +Int 5) ] [ KEY''' <- "hello" ] , KEY''  ) ) => doneLemma ( 5   ) ... </k> requires KEY =/=Int KEY' andBool KEY =/=Int KEY'' andBool KEY =/=Int KEY''' andBool KEY' =/=Int KEY'' andBool KEY' =/=Int KEY''' andBool KEY'' =/=Int KEY'''
    // claim <k> runLemma ( #lookup( _M:Map [ KEY <- 33 ] [ KEY' <- 728 ] [ KEY'' <- (pow256 +Int 5) ] [ KEY''' <- "hello" ] , KEY''' ) ) => doneLemma ( 0   ) ... </k> requires KEY =/=Int KEY' andBool KEY =/=Int KEY'' andBool KEY =/=Int KEY''' andBool KEY' =/=Int KEY'' andBool KEY' =/=Int KEY''' andBool KEY'' =/=Int KEY'''

 // #range selection operation
 // --------------------------

    // Non-positive range
    claim <k> runLemma ( #range(_M, _N,  0) ) => doneLemma ( .ByteArray ) ... </k>
    claim <k> runLemma ( #range(_M, _N, -3) ) => doneLemma ( .ByteArray ) ... </k>

    // Range outside of previous buffer write
    claim <k> runLemma ( #range(M [ 32 := _BUF:ByteArray ], 20, 4) ) => doneLemma ( #range(M, 20, 4) ) ... </k>
    claim <k> runLemma ( #range(M [ 32 :=  BUF:ByteArray ], 48, 4) ) => doneLemma ( #range(M, 48, 4) ) ... </k> requires #sizeByteArray(BUF) <=Int 12
    claim <k> runLemma ( #range(M [ 32 := _BUF:ByteArray ], 31, 1) ) => doneLemma ( #range(M, 31, 1) ) ... </k>
    claim <k> runLemma ( #range(M [ 32 := #buf(1, _BUF) ] , 33, 1) ) => doneLemma ( #range(M, 33, 1) ) ... </k>

    // Range starting before buffer write
    claim <k> runLemma ( #range(M [ 32 := BUF:ByteArray ]            , 30 , 8) ) => doneLemma ( #range(M, 30, 2) ++ (BUF [ 0 .. 6 ])                             ) ... </k> requires #sizeByteArray(BUF) >=Int 6
    claim <k> runLemma ( #range(M [ 32 := (0 : 1 : 2 : .ByteArray) ] , 30 , 8) ) => doneLemma ( #range(M, 30, 2) ++ (0 : 1 : 2 : .ByteArray) ++ #range(M, 35, 3) ) ... </k>
    claim <k> runLemma ( #range(M [ 32 := #buf(2, BUF) ]             , 31 , 2) ) => doneLemma ( #range(M, 31, 1) ++ (#buf(2, BUF) [ 0 .. 1 ])                    ) ... </k>
    claim <k> runLemma ( #range(M [ 32 := #buf(1, BUF) ]             , 31 , 2) ) => doneLemma ( #range(M, 31, 1) ++ #buf(1, BUF)                                 ) ... </k>
    claim <k> runLemma ( #range(M [ 32 := #buf(1, BUF) ]             , 31 , 3) ) => doneLemma ( #range(M, 31, 1) ++ #buf(1, BUF) ++ #range(M, 33, 1)             ) ... </k>

    // Range starting at same point as buffer write
    claim <k> runLemma ( #range(_M [ 32 := BUF:ByteArray ]            , 32 , 7) ) => doneLemma( BUF [ 0 .. 7 ]                               ) ... </k> requires #sizeByteArray(BUF) >=Int 7
    claim <k> runLemma ( #range( M [ 32 := (0 : 1 : 2 : .ByteArray) ] , 32 , 7) ) => doneLemma( (0 : 1 : 2 : .ByteArray) ++ #range(M, 35, 4) ) ... </k>
    claim <k> runLemma ( #range(_M [ 32 := #buf(2, BUF) ]             , 32 , 1) ) => doneLemma( #buf(2, BUF) [ 0 .. 1 ]                      ) ... </k>
    claim <k> runLemma ( #range(_M [ 32 := #buf(1, BUF) ]             , 32 , 1) ) => doneLemma( #buf(1, BUF)                                 ) ... </k>
    claim <k> runLemma ( #range( M [ 32 := #buf(1, BUF) ]             , 32 , 2) ) => doneLemma( #buf(1, BUF) ++ #range(M, 33, 1)             ) ... </k>

    // Range starting in the middle of the buffer write
    claim <k> runLemma ( #range(_M [ 32 := (0 : 1 : 2 : 3 : 4 : .ByteArray) ] , 35 , 2) ) => doneLemma( (3 : 4 : .ByteArray)                      ) ... </k>
    claim <k> runLemma ( #range( M [ 32 := (0 : 1 : 2 : 3 : 4 : .ByteArray) ] , 35 , 8) ) => doneLemma( (3 : 4 : .ByteArray) ++ #range(M, 37, 6)  ) ... </k>
    claim <k> runLemma ( #range(_M [ 32 := (0 : 1 : 2 : .ByteArray)         ] , 33 , 1) ) => doneLemma( (1 : .ByteArray)                          ) ... </k>
    claim <k> runLemma ( #range(_M [ 32 := (0 : 1 : 2 : .ByteArray)         ] , 33 , 2) ) => doneLemma( (1 : 2 : .ByteArray)                      ) ... </k>
    claim <k> runLemma ( #range( M [ 32 := (0 : 1 : 2 : .ByteArray)         ] , 33 , 3) ) => doneLemma( (1 : 2 :  .ByteArray) ++ #range(M, 35, 1) ) ... </k>

 // #buf simplification
 // -------------------

    claim <k> runLemma ( #buf( 32 , bool2Word ( B:Bool ) ) ==K #buf( 32 , 1 )     ) => doneLemma( B ==K true ) ... </k>
    claim <k> runLemma ( #buf( 32 , I:Int )                ==K #buf( 32 , 1 )     ) => doneLemma( I ==K 1    ) ... </k>
    claim <k> runLemma ( #buf( 32 , 1 )                    ==K #buf( 32 , I:Int ) ) => doneLemma( I ==K 1    ) ... </k>

    claim <k> runLemma ( #bufStrict( #ceil32(LEN) -Int LEN, 0 ) ) => doneLemma( #buf( #ceil32(LEN) -Int LEN, 0 ) ) ... </k> requires 0 <=Int LEN

    claim <k> runLemma( #padToWidth(32, #asByteStack(#hashedLocation("Solidity", 2, OWNER         .IntList))) ) => doneLemma(#buf(32, #hashedLocation("Solidity", 2, OWNER         .IntList))) ... </k> requires #rangeUInt(256, OWNER)
    claim <k> runLemma( #padToWidth(32, #asByteStack(#hashedLocation("Solidity", 2, OWNER SPENDER .IntList))) ) => doneLemma(#buf(32, #hashedLocation("Solidity", 2, OWNER SPENDER .IntList))) ... </k> requires #rangeUInt(256, OWNER) andBool #rangeUInt(256, SPENDER)

 // chop simplification
 // -------------------

    claim <k> runLemma ( chop( #lookup(M, KEY)   ) ) => doneLemma( #lookup(M, KEY) ) ... </k>
    claim <k> runLemma ( chop( bool2Word(B:Bool) ) ) => doneLemma( bool2Word(B)    ) ... </k>

 // #padToWidth simplification
 // --------------------------

    claim <k> runLemma ( #padToWidth( 32 , #asByteStack( bool2Word ( B:Bool ) ) ) ) => doneLemma( #buf( 32 , bool2Word ( B ) ) ) ... </k>
    claim <k> runLemma ( #padToWidth( 32 , #asByteStack( maxUInt160 &Int #newAddr(ACCT, 1) ) ) )
           => doneLemma( #buf(32, #newAddr(ACCT, 1)) ) ... </k>

    //Required for ERC20 + solc5 + constructor call
    claim <k> runLemma ( 160 ==Int #asWord ( #buf( 4, 160 ) ++ ( #buf( 32 , _BUF ) [ 0 .. 28 ] ) ) >>Int 224 )
           => doneLemma( true ) ... </k>

 // buffer range sinplification
 // ---------------------------
    claim <k> runLemma  ( (#buf(DATA_LEN, DATA) ++ _BUF) [0 .. DATA_LEN] ) 
           => doneLemma (  #buf(DATA_LEN, DATA)          [0 .. DATA_LEN] ) ... </k>
      requires #range(0 <= DATA < (2 ^Int (DATA_LEN *Int 8)))
       andBool 0 <=Int DATA_LEN

endmodule<|MERGE_RESOLUTION|>--- conflicted
+++ resolved
@@ -1,15 +1,9 @@
 requires "edsl.md"
-<<<<<<< HEAD
-
-module VERIFICATION
-    imports EDSL
-=======
 requires "lemmas/lemmas.k"
 
 module VERIFICATION
     imports EDSL
     imports LEMMAS
->>>>>>> 575b2cf4
 
     syntax StepSort ::= Map | ByteArray | Int | Bool
  // ------------------------------------------------
