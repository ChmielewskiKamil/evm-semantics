requires "lemmas/lemmas.k"
<<<<<<< HEAD
requires "infinite-gas.md"
requires "abi.md"
=======
requires "edsl.md"
>>>>>>> 575b2cf4

module VERIFICATION-COMMON
    imports LEMMAS
    imports EDSL

  // ########################
  // Ecrecover
  // ########################

    //Symbolic predicate representing whether output of #ecrec is empty. No implementation.
    syntax Bool ::= #ecrecEmpty( ByteArray , ByteArray , ByteArray , ByteArray ) [function, no-evaluators, smtlib(ecrecEmpty)]
 // --------------------------------------------------------------------------------------------------------------------------
    rule #sizeByteArray(#ecrec(HASH, SIGV, SIGR, SIGS)) => 32 requires notBool #ecrecEmpty(HASH, SIGV, SIGR, SIGS) [simplification]
    rule #sizeByteArray(#ecrec(HASH, SIGV, SIGR, SIGS)) => 0  requires         #ecrecEmpty(HASH, SIGV, SIGR, SIGS) [simplification]

    rule         #asWord(#ecrec(HASH, SIGV, SIGR, SIGS))                  => 0    requires         #ecrecEmpty(HASH, SIGV, SIGR, SIGS) [simplification]
    rule 0  <Int #asWord(#ecrec(HASH, SIGV, SIGR, SIGS))                  => true requires notBool #ecrecEmpty(HASH, SIGV, SIGR, SIGS) [simplification]
    rule 0 <=Int #asWord(#ecrec(_   , _   , _   , _   ))                  => true                                                      [simplification]
    rule         #asWord(#ecrec(_   , _   , _   , _   )) <=Int maxUInt160 => true                                                      [simplification]

endmodule

module VERIFICATION
    imports VERIFICATION-COMMON
    imports VERIFICATION-JAVA
    imports VERIFICATION-HASKELL
<<<<<<< HEAD
    imports INFINITE-GAS-JAVA-EXTRA
    imports EVM-ABI
=======
>>>>>>> 575b2cf4

  // ########################
  // Map Reasoning
  // ########################

    rule M:Map [ K1 <- _  ] [ K2 <- V2 ] => M [ K1 <- V2 ]               requires K1 ==Int K2 [simplification]
    rule M:Map [ K1 <- V1 ] [ K2 <- V2 ] => M [ K2 <- V2 ] [ K1 <- V1 ]  requires K2  <Int K1 [simplification]

  // ########################
  // Gas Calculation
  // ########################

    rule Rsstore(_BYZANTIUM, NEW, _CURR, _ORIG) => 0  requires NEW =/=Int 0 [simplification]

  // ########################
  // ABI Encoding
  // ########################

    syntax ByteArray ::= #abiCallData2 ( String , TypedArgs ) [function]

    rule #abiCallData2(FSIG, ARGS)
      => #parseByteStack(substrString(Keccak256(FSIG), 0, 8))
      ++ #encodeArgs(ARGS)

    rule chop(I) => 0 requires I ==Int pow256 [simplification]

  // ########################
  // Memory Usage
  // ########################

    rule #memoryUsageUpdate(#memoryUsageUpdate(MU, START0, WIDTH0), START1, WIDTH1) => #memoryUsageUpdate(MU, START0, WIDTH0) requires START1 +Int WIDTH1 <=Int START0 +Int WIDTH0 andBool 0  <Int WIDTH0 andBool 0 <=Int WIDTH1 [simplification]
    rule #memoryUsageUpdate(#memoryUsageUpdate(MU, START0, WIDTH0), START1, WIDTH1) => #memoryUsageUpdate(MU, START1, WIDTH1) requires START0 +Int WIDTH0  <Int START1 +Int WIDTH1 andBool 0 <=Int WIDTH0 andBool 0  <Int WIDTH1 [simplification]

    rule 0 <=Int #memoryUsageUpdate(_MU, _START, _WIDTH) => true [simplification]

  // ########################
  // Buffer Reasoning
  // ########################

    // ++-identity-right
    rule WS ++ .ByteArray => WS [simplification]

    // ++-associativity
    rule ( WS1 ++ WS2 ) ++ WS3 => WS1 ++ ( WS2 ++ WS3 ) [simplification]

    rule #sizeWordStack(WS, N) <Int SIZE => #sizeWordStack(WS, 0) +Int N <Int SIZE  requires N =/=Int 0 [simplification]

    rule SIZELIMIT <Int #sizeWordStack(WS, N) +Int DELTA  => SIZELIMIT <Int (#sizeWordStack(WS, 0) +Int N) +Int DELTA  requires N =/=Int 0 [simplification]
    rule SIZELIMIT <Int #sizeWordStack(WS, N)             => SIZELIMIT <Int  #sizeWordStack(WS, 0) +Int N              requires N =/=Int 0 [simplification]

    rule #sizeWordStack(WS, N) <=Int SIZE => #sizeWordStack(WS, 0) +Int N <=Int SIZE  requires N =/=Int 0 [simplification]

  // ########################
  // Range
  // ########################

    rule 0 <=Int (_X modInt _Y)         => true                    [simplification]
    rule         (_X modInt  Y) <Int Y  => true  requires Y >Int 0 [simplification]

    rule 0 <=Int 2 ^Int _X             => true                      [simplification]
    rule         2 ^Int  X <Int pow256 => true  requires X <Int 256 [simplification]

    rule 0 <=Int X &Int Y             => true  requires #rangeUInt(256, X) andBool #rangeUInt(256, Y) [simplification]
    rule         X &Int Y <Int pow256 => true  requires #rangeUInt(256, X) andBool #rangeUInt(256, Y) [simplification]

    rule 0 <=Int X |Int Y             => true  requires #rangeUInt(256, X) andBool #rangeUInt(256, Y) [simplification]
    rule         X |Int Y <Int pow256 => true  requires #rangeUInt(256, X) andBool #rangeUInt(256, Y) [simplification]

    rule 0 <=Int #blockhash(_, _, _, _)             => true [simplification]
    rule         #blockhash(_, _, _, _) <Int pow256 => true [simplification]

    rule 0 <=Int X xorInt maxUInt256             => true  requires #rangeUInt(256, X) [simplification]
    rule         X xorInt maxUInt256 <Int pow256 => true  requires #rangeUInt(256, X) [simplification]

  // ########################
  // Simplification
  // ########################

    rule #range(_M [ N := #buf(WIDTH, DATA) ], N, WIDTH) => #buf(WIDTH, DATA) [simplification]

    rule #asWord(WS) &Int maxUInt256 => #asWord(WS) [simplification]

    rule maxUInt256 &Int X => X requires #rangeUInt(256, X) [simplification]

    // 2^256 - 2^160 = 0xff..ff00..00 (96 1's followed by 160 0's)
    rule 115792089237316195423570985007226406215939081747436879206741300988257197096960 &Int ADDR => 0
      requires #rangeAddress(ADDR)
      [simplification]

    rule chop((ADDR &Int maxUInt160) modInt pow160) => ADDR
      requires #rangeAddress(ADDR)
      [simplification]

  // ########################
  // Arithmetic
  // ########################

    rule 2 ^%Int X pow256 => 2 ^Int X  requires 0 <=Int X andBool X <Int 256 [simplification]

    // X &Int (NOT 31)
    rule X &Int 115792089237316195423570985008687907853269984665640564039457584007913129639904 => (X /Int 32) *Int 32  requires 0 <=Int X [simplification]

    rule X +Int Y <Int pow256 => true  requires X <=Int pow16 andBool Y <Int pow16 [simplification]

    rule X <=Int #ceil32(X)     => true   requires 0 <=Int X                       [simplification]
    rule #ceil32(X) <Int X      => false  requires 0 <=Int X                       [simplification]
    rule #ceil32(X) <=Int pow16 => true   requires 0 <=Int X andBool X <=Int pow16 [simplification]

endmodule

module VERIFICATION-HASKELL [symbolic, kore]
    imports VERIFICATION-COMMON

  // ########################
  // Buffer Reasoning
  // ########################

    rule BA1 ++ (BA2 ++ BA3) => (BA1 ++ BA2) ++ BA3 [concrete(BA1, BA2), simplification]

    rule maxUInt160 &Int Y => Y requires 0 <=Int Y andBool Y <=Int maxUInt160 [simplification]

    rule ( #sizeByteArray(#ecrec( HASH, SIGV, SIGR, SIGS )) ==Int 0  ) =>           #ecrecEmpty ( HASH, SIGV, SIGR, SIGS )  [simplification]
    rule ( #sizeByteArray(#ecrec( HASH, SIGV, SIGR, SIGS )) ==Int 32 ) => notBool ( #ecrecEmpty ( HASH, SIGV, SIGR, SIGS )) [simplification]

    rule ( #sizeByteArray(#ecrec( _, _, _, _ )) <=Int K ) => true requires 32 <=Int K [simplification]

    rule 0 <Int #asWord ( #ecrec( HASH, SIGV, SIGR, SIGS ) ) => notBool ( #ecrecEmpty ( HASH, SIGV, SIGR, SIGS ) )  [simplification]

endmodule

module VERIFICATION-JAVA [symbolic, kast]
    imports VERIFICATION-COMMON
    imports K-REFLECTION
    imports INFINITE-GAS-JAVA-EXTRA

  // ########################
  // Arithmetic
  // ########################

    rule chop(X +Int Y) => X +Int Y
      requires #range(0 <= X <= pow16)
       andBool #range(0 <= Y <  pow16)
      [simplification]

    rule X +Int Y <Int Z => X <Int Z -Int Y requires #isConcrete(Y) [simplification]

endmodule<|MERGE_RESOLUTION|>--- conflicted
+++ resolved
@@ -1,10 +1,6 @@
 requires "lemmas/lemmas.k"
-<<<<<<< HEAD
 requires "infinite-gas.md"
 requires "abi.md"
-=======
-requires "edsl.md"
->>>>>>> 575b2cf4
 
 module VERIFICATION-COMMON
     imports LEMMAS
@@ -31,11 +27,7 @@
     imports VERIFICATION-COMMON
     imports VERIFICATION-JAVA
     imports VERIFICATION-HASKELL
-<<<<<<< HEAD
-    imports INFINITE-GAS-JAVA-EXTRA
     imports EVM-ABI
-=======
->>>>>>> 575b2cf4
 
   // ########################
   // Map Reasoning
