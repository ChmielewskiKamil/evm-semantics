--- conflicted
+++ resolved
@@ -61,17 +61,10 @@
     rule #buf(N, A) ++ BUF1 ==K #buf(N, B) ++ BUF2 => #buf(N, A) ==K #buf(N, B) andBool BUF1 ==K BUF2     [simplification, trusted]
 
     rule #padToWidth(32, #asByteStack(V)) => #buf(32, V)
-<<<<<<< HEAD
       requires #rangeUInt(256, V)                                                                         [simplification, trusted]
-=======
-      requires #rangeUInt(256, V)                                                                         [simplification]
 
     rule #asWord(WS) >>Int M => #asWord(WS [ 0 .. #sizeByteArray(WS) -Int (M /Int 8) ])
-      requires 0 <=Int M andBool M modInt 8 ==Int 0                                                       [simplification]
-
-    rule 0 <=Int keccak(_)                  => true  [simplification]
-    rule         keccak(_) <Int pow256      => true  [simplification]
->>>>>>> 6768346d
+      requires 0 <=Int M andBool M modInt 8 ==Int 0                                                       [simplification, trusted]
 
     //Inequality sign normalization
     rule          X  >Int Y  => Y  <Int X            [simplification, trusted]
